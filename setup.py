from pathlib import Path

from setuptools import find_packages, setup

auth_deps = ['oauthlib', 'requests_oauthlib']
bearer_deps = ['bearer']

extras_require = {
    'adobe': ['adobe_analytics'],
    'aircall': bearer_deps,
    'azure_mssql': ['pyodbc>=3'],
    'clickhouse': ['clickhouse_driver'],
    'dataiku': ['dataiku-api-client'],
    'elasticsearch': ['elasticsearch'],
    'facebook': ['facebook-sdk'],
    'github': ['python_graphql_client'],
    'google_analytics': ['google-api-python-client', 'oauth2client'],
    'google_adwords': ['googleads'],
    'google_big_query': ['pandas_gbq'],
    'google_cloud_mysql': ['PyMySQL>=0.8.0'],
    'google_my_business': ['google-api-python-client>=1.7.5'],
    'google_sheets': bearer_deps,
    'google_spreadsheet': ['gspread>=3', 'oauth2client'],
    'hive': ['pyhive[hive]'],
    'http_api': auth_deps + ['xmltodict'],
    'lightspeed': bearer_deps,
    'mongo': ['pymongo>=3.6.1'],
    'mssql': ['pyodbc>=3'],
    'mysql': ['PyMySQL>=0.8.0'],
    'odata': auth_deps + ['tctc_odata'],
    'odbc': ['pyodbc>=3'],
    'oracle_sql': ['cx_Oracle>=6.2.1'],
    'postgres': ['psycopg2>=2.7.4'],
    'ROK': ['requests', 'pyjwt', 'simplejson'],
    'sap_hana': ['pyhdb>=0.3.4'],
    'soap': ['zeep', 'lxml==4.2.5'],
    'snowflake': ['snowflake-connector-python==2.4.1'],
    'toucan_toco': ['toucan_client'],
}
extras_require['all'] = sorted(set(sum(extras_require.values(), [])))

install_requires = [
    'authlib',
    'aiohttp<3.7.0',
    'cached_property',
    'jinja2',
    'pydantic',
    'pyjq',
    'requests<2.24.0',
    'tenacity',
    'toucan_data_sdk',
    'typing-extensions; python_version < "3.8"',
]

classifiers = [
    'Intended Audience :: Developers',
    'License :: OSI Approved :: BSD License',
    'Programming Language :: Python :: 3.8',
]

HERE = Path(__file__).resolve().parent


def get_static_file_paths():
    pkg = HERE / 'toucan_connectors'
    paths = pkg.glob('**/*')
    paths = [str(path.relative_to(pkg)) for path in paths]
    return paths


setup(
    name='toucan_connectors',
<<<<<<< HEAD
    version='0.53.0',
=======
    version='0.52.1',
>>>>>>> dd37891d
    description='Toucan Toco Connectors',
    long_description=(HERE / 'README.md').read_text(encoding='utf-8'),
    long_description_content_type='text/markdown',
    author='Toucan Toco',
    author_email='dev@toucantoco.com',
    url='https://github.com/ToucanToco/toucan-connectors',
    license='BSD',
    classifiers=classifiers,
    packages=find_packages(include=['toucan_connectors', 'toucan_connectors.*']),
    install_requires=install_requires,
    extras_require=extras_require,
    package_data={'toucan_connectors': get_static_file_paths()},
    zip_safe=False,
)<|MERGE_RESOLUTION|>--- conflicted
+++ resolved
@@ -70,11 +70,8 @@
 
 setup(
     name='toucan_connectors',
-<<<<<<< HEAD
     version='0.53.0',
-=======
     version='0.52.1',
->>>>>>> dd37891d
     description='Toucan Toco Connectors',
     long_description=(HERE / 'README.md').read_text(encoding='utf-8'),
     long_description_content_type='text/markdown',
