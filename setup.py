from setuptools import setup, find_packages

google_credentials_deps = ['requests', 'requests_oauthlib', 'oauthlib']
extras_require = {
    'adobe': ['adobe_analytics'],
    'azure_mssql': ['pyodbc'],
    'dataiku': ['dataiku-api-client'],
    'google_analytics': google_credentials_deps + ['google-api-python-client', 'oauth2client'],
    'google_big_query': google_credentials_deps + ['pandas_gbq'],
    'google_cloud_mysql': google_credentials_deps + ['PyMySQL>=0.8.0'],
    'google_spreadsheet': google_credentials_deps + ['gspread>=3', 'oauth2client'],
    'hive': ['pyhive[hive]'],
    'http_api': ['jq', 'oauthlib', 'requests', 'requests_oauthlib'],
    'micro_strategy': ['requests'],
    'mongo': ['pymongo>=3.6.1'],
    'mssql': ['pymssql>=2.1.3'],
    'mysql': ['PyMySQL>=0.8.0'],
    'odata': ['jq', 'oauthlib', 'requests_oauthlib', 'tctc_odata'],
    'oracle_sql': ['cx_Oracle>=6.2.1'],
    'postgres': ['psycopg2>=2.7.4'],
    'sap_hana': ['pyhdb>=0.3.4'],
    'snowflake': ['snowflake-connector-python'],
    'toucan_toco': ['toucan_client']
}
extras_require['all'] = sorted(set(sum(extras_require.values(), [])))

install_requires = [
    'toucan_data_sdk',
    'pydantic==0.9.1'
]

classifiers = [
    'Intended Audience :: Developers',
    'License :: OSI Approved :: BSD License',
    'Programming Language :: Python :: 3.6'
]

setup(name='toucan_connectors',
<<<<<<< HEAD
      version='0.10.5',
=======
      version='0.10.6',
>>>>>>> 6535459a
      description='Toucan Toco Connectors',
      author='Toucan Toco',
      author_email='dev@toucantoco.com',
      url='https://github.com/ToucanToco/toucan-connectors',
      license='BSD',
      classifiers=classifiers,
      packages=find_packages(),
      install_requires=install_requires,
      extras_require=extras_require,
      include_package_data=True)<|MERGE_RESOLUTION|>--- conflicted
+++ resolved
@@ -36,11 +36,7 @@
 ]
 
 setup(name='toucan_connectors',
-<<<<<<< HEAD
-      version='0.10.5',
-=======
       version='0.10.6',
->>>>>>> 6535459a
       description='Toucan Toco Connectors',
       author='Toucan Toco',
       author_email='dev@toucantoco.com',
