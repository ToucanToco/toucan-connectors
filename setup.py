from setuptools import setup, find_packages

google_credentials_deps = ['requests', 'requests_oauthlib', 'oauthlib']
extras_require = {
    'adobe': ['adobe_analytics'],
    'azure_mssql': ['pyodbc'],
    'dataiku': ['dataiku-api-client'],
    'elasticsearch': ['elasticsearch'],
    'facebook': ['facebook-sdk'],
    'google_analytics': google_credentials_deps + ['google-api-python-client', 'oauth2client'],
    'google_big_query': google_credentials_deps + ['pandas_gbq'],
    'google_cloud_mysql': google_credentials_deps + ['PyMySQL>=0.8.0'],
    'google_my_business': google_credentials_deps + ['google-api-python-client>=1.7.5'],
    'google_spreadsheet': google_credentials_deps + ['gspread>=3', 'oauth2client'],
    'hive': ['pyhive[hive]'],
    'http_api': ['oauthlib', 'requests', 'requests_oauthlib'],
    'micro_strategy': ['requests'],
    'mongo': ['pymongo>=3.6.1'],
    'mssql': ['pymssql>=2.1.3'],
    'mysql': ['PyMySQL>=0.8.0'],
    'odata': ['oauthlib', 'requests_oauthlib', 'tctc_odata'],
    'oracle_sql': ['cx_Oracle>=6.2.1'],
    'postgres': ['psycopg2>=2.7.4'],
    'sap_hana': ['pyhdb>=0.3.4'],
    'snowflake': ['snowflake-connector-python'],
    'toucan_toco': ['toucan_client']
}
extras_require['all'] = sorted(set(sum(extras_require.values(), [])))

install_requires = [
    'aiohttp',
    'pydantic',
    'tenacity',
    'toucan_data_sdk',
    'jq'
]

classifiers = [
    'Intended Audience :: Developers',
    'License :: OSI Approved :: BSD License',
    'Programming Language :: Python :: 3.6'
]

setup(name='toucan_connectors',
<<<<<<< HEAD
      version='0.21.0',
=======
      version='0.20.1',
>>>>>>> 8f8d5f2e
      description='Toucan Toco Connectors',
      author='Toucan Toco',
      author_email='dev@toucantoco.com',
      url='https://github.com/ToucanToco/toucan-connectors',
      license='BSD',
      classifiers=classifiers,
      packages=find_packages(),
      install_requires=install_requires,
      extras_require=extras_require,
      include_package_data=True)<|MERGE_RESOLUTION|>--- conflicted
+++ resolved
@@ -42,11 +42,7 @@
 ]
 
 setup(name='toucan_connectors',
-<<<<<<< HEAD
       version='0.21.0',
-=======
-      version='0.20.1',
->>>>>>> 8f8d5f2e
       description='Toucan Toco Connectors',
       author='Toucan Toco',
       author_email='dev@toucantoco.com',
