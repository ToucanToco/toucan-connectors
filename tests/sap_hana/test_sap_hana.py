--- conflicted
+++ resolved
@@ -25,10 +25,7 @@
     ds = SapHanaDataSource(domain='test', name='test', query='my_query')
     saphana_connector.get_df(ds)
 
-<<<<<<< HEAD
     snock.assert_called_once_with(address='localhost', port=22, user='ubuntu', password='truc')
-=======
-    snock.assert_called_once_with('localhost', 22, 'ubuntu', 'truc')
     reasq.assert_called_once_with('my_query', con=snock(), params=None)
 
 
@@ -41,5 +38,4 @@
     saphana_connector.get_df(ds)
 
     snock.assert_called_once_with('localhost', 22, 'ubuntu', '')
->>>>>>> 2b0f0941
     reasq.assert_called_once_with('my_query', con=snock(), params=None)