import responses

from toucan_connectors.common import Auth, CustomTokenServer
from toucan_connectors.common import nosql_apply_parameters_to_query


def test_apply_parameter_to_query_do_nothing():
    """
    It should do nothing
    """
    query = [{'$match': {'domain': 'yo', 'cat': 1}}]
    res = nosql_apply_parameters_to_query(query, None)
    assert res == query


def test_apply_parameter_to_query_int_param():
    """
    It should work when a paramters is an int
    """
    query = [{'$match': {'domain': '%(param1)s', 'cat': '%(param2)s'}}]
    parameters = {'param1': 'yo', 'param2': 1}
    expected = [{'$match': {'domain': 'yo', 'cat': 1}}]
    assert nosql_apply_parameters_to_query(query, parameters) == expected


<<<<<<< HEAD
    query = [{'$match': {'domain': 'yo', 'cat': 1}}]
    res = nosql_apply_parameters_to_query(query, None)
    assert res == query


@responses.activate
def test_custom_token_server():
    auth = Auth(type='custom_token_server',
                args=['POST', 'https://example.com'],
                kwargs={'data': {'user': 'u', 'password ': 'p'}, 'filter': '.token'})

    session = auth.get_session()
    assert isinstance(session.auth, CustomTokenServer)

    responses.add(responses.POST, 'https://example.com', json={'token': 'a'})

    class TMP:
        headers = {}

    session.auth(TMP())
    assert TMP.headers['Authorization'] == 'Bearer a'
=======
def test_apply_parameter_to_query_in_expression():
    """
    It sould work when a parameter is in an expression (e.g. OData)
    """
    query = {'entity': 'books', 'query': {
                '$filter': "title eq '%(title)s'",
                '$top': "%(top)s"}}
    parameters = {"title": "the overstory", "top": 3}
    expected = {'entity': 'books', 'query': {
                    '$filter': "title eq 'the overstory'",
                    '$top': 3}}
    assert nosql_apply_parameters_to_query(query, parameters) == expected
>>>>>>> 6f08b25a
<|MERGE_RESOLUTION|>--- conflicted
+++ resolved
@@ -21,14 +21,22 @@
     parameters = {'param1': 'yo', 'param2': 1}
     expected = [{'$match': {'domain': 'yo', 'cat': 1}}]
     assert nosql_apply_parameters_to_query(query, parameters) == expected
-
-
-<<<<<<< HEAD
-    query = [{'$match': {'domain': 'yo', 'cat': 1}}]
-    res = nosql_apply_parameters_to_query(query, None)
-    assert res == query
-
-
+    
+    
+def test_apply_parameter_to_query_in_expression():
+    """
+    It sould work when a parameter is in an expression (e.g. OData)
+    """
+    query = {'entity': 'books', 'query': {
+                '$filter': "title eq '%(title)s'",
+                '$top': "%(top)s"}}
+    parameters = {"title": "the overstory", "top": 3}
+    expected = {'entity': 'books', 'query': {
+                    '$filter': "title eq 'the overstory'",
+                    '$top': 3}}
+    assert nosql_apply_parameters_to_query(query, parameters) == expected
+    
+    
 @responses.activate
 def test_custom_token_server():
     auth = Auth(type='custom_token_server',
@@ -45,17 +53,3 @@
 
     session.auth(TMP())
     assert TMP.headers['Authorization'] == 'Bearer a'
-=======
-def test_apply_parameter_to_query_in_expression():
-    """
-    It sould work when a parameter is in an expression (e.g. OData)
-    """
-    query = {'entity': 'books', 'query': {
-                '$filter': "title eq '%(title)s'",
-                '$top': "%(top)s"}}
-    parameters = {"title": "the overstory", "top": 3}
-    expected = {'entity': 'books', 'query': {
-                    '$filter': "title eq 'the overstory'",
-                    '$top': 3}}
-    assert nosql_apply_parameters_to_query(query, parameters) == expected
->>>>>>> 6f08b25a
