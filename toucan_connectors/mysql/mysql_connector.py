import logging
import os
import re
from collections.abc import Generator
from enum import Enum
from itertools import groupby as groupby
from tempfile import NamedTemporaryFile
from typing import Annotated, Any, Optional

from cached_property import cached_property_with_ttl
from pydantic import ConfigDict, Field, StringConstraints, create_model, model_validator

from toucan_connectors.common import (
    ConnectorStatus,
    convert_to_printf_templating_style,
    nosql_apply_parameters_to_query,
    pandas_read_sql,
)
from toucan_connectors.toucan_connector import (
    DiscoverableConnector,
    PlainJsonSecretStr,
    TableInfo,
    ToucanConnector,
    ToucanDataSource,
    UnavailableVersion,
    VersionableEngineConnector,
    strlist_to_enum,
)
from toucan_connectors.utils.pem import sanitize_spaces_pem

_LOGGER = logging.getLogger(__name__)

try:
    import pandas as pd
    import pymysql
    from pymysql.constants import CR, ER

    CONNECTOR_OK = True
except ImportError as exc:  # pragma: no cover
    _LOGGER.warning(f"Missing dependencies for {__name__}: {exc}")
    CONNECTOR_OK = False

try:
    _DEFAULT_CURSOR_CLASS = None
    if pd.__version__.startswith("2"):
        _DEFAULT_CURSOR_CLASS = pymysql.cursors.Cursor
    else:
        _DEFAULT_CURSOR_CLASS = pymysql.cursors.DictCursor
except Exception as exc:
    _LOGGER.warning(f"Could not figure out pandas version, using DictCursor: {exc}", exc_info=exc)


def handle_date_0(df: "pd.DataFrame") -> "pd.DataFrame":
    # Mysql driver doesnt translate date '0000-00-00 00:00:00'
    # to a datetime, so the Series has a 'object' dtype instead of 'datetime'.
    # This util fixes this behaviour, by replacing it with NaT.
    return df.replace({"0000-00-00 00:00:00": pd.NaT}).infer_objects()


class NoQuerySpecified(Exception):
    def __init__(self) -> None:
        super().__init__("no query was specified")


class MySQLDataSource(ToucanDataSource):
    """
    Either `query` or `table` are required, both at the same time are not supported.
    """

    database: str = Field(..., description="The name of the database you want to query")
    follow_relations: bool | None = Field(  # type: ignore[call-overload]
        None,
        **{"ui.hidden": True},
        description="Deprecated, kept for compatibility purpose with old data sources configs",
    )
    table: str | None = Field(None, **{"ui.hidden": True})  # type: ignore[call-overload]
    query: Annotated[str, StringConstraints(min_length=1)] | None = Field(  # type: ignore[call-overload]
        None,
        description="You can write a custom query against your "
        "database here. It will take precedence over "
        'the "table" parameter',
        widget="sql",
    )
    query_object: dict | None = Field(  # type: ignore[call-overload]
        None,
<<<<<<< HEAD
        description="An object describing a simple select queryThis field is used internally",
=======
        description="An object describing a simple select query. This field is used internally",
>>>>>>> 861d6594
        **{"ui.hidden": True},
    )
    language: str = Field("sql", **{"ui.hidden": True})  # type: ignore[call-overload]

    @classmethod
    def get_form(cls, connector: "MySQLConnector", current_config: dict[str, Any]) -> dict:
        return create_model(
            "FormSchema",
            database=strlist_to_enum("database", connector.available_dbs),
            __base__=cls,
        ).schema()


_DATABASE_MODEL_EXTRACTION_QUERY = (
    # table_schema is selected twice because the frontend components needs it but
    # mysql provides it only for compliance with the SQL-92 standard.
    # https://dba.stackexchange.com/questions/3774/what-is-the-point-of-the-table-catalog-column-in-information-schema-tables
    "SELECT t.table_schema AS 'database', t.table_schema AS 'schema', "
    # Table type and name
    "CASE WHEN t.table_type = 'BASE TABLE' THEN 'table' ELSE LOWER(t.table_type) END AS table_type, t.table_name, "
    # Columns from the columns table
    "c.column_name, c.data_type FROM information_schema.tables t INNER JOIN information_schema.columns c "
    # Inner join on table name
    "ON t.table_name = c.table_name AND t.table_schema = c.table_schema "
    # Filtering on concrete tables/views
    "WHERE t.table_type in ('BASE TABLE', 'VIEW') AND t.table_schema NOT IN ('mysql', 'information_schema', 'performance_schema', 'sys') "  # noqa: E501
)


class SSLMode(str, Enum):
    VERIFY_IDENTITY = "VERIFY_IDENTITY"
    VERIFY_CA = "VERIFY_CA"
    REQUIRED = "REQUIRED"


# Matches {{}} with an unlimited number of characters between the brackets, as few times as
# possible, ignoring whitespace
_JINJA_PARAMS_REGEX = re.compile(r"{{\s*(.*?)\s*}}")
# Matches %() suffixed with s, d, or f, and captures the variable name (as few chars as possibl),
# ignoring trailing whitespace
_PYFORMAT_PARAMS_REGEX = re.compile(r"%\(\s*(.*?)\s*\)([sdf])")


def _pyformat_params_to_jinja(query: str) -> str:
    """Convert %()[sdf] params to {{}}"""
    # subsitute matches with {{ <content of the first capture group> }}
    return _PYFORMAT_PARAMS_REGEX.sub(r"{{ \g<1> }}", query)


def prepare_query_and_params_for_pymysql(query: str, params: dict[str, Any]) -> tuple[str, dict[str, Any]]:
    """Prepares the query and params to a format that is well supported by pymysql.

    Since version 1.1.1, pymysql does not support dicts in parameters anymore. They cause an
    exception, even if the parameter is not used. This function sanitizes the query and
    parameters through the following steps:

    1. Convert params in pyformat style to jinja style, i.e. %(param)s to {{ param }}. This is done
       to support both queries interpolated with jinja (the modern way to do it), and queries with
       pyformat params (we might have some leftovers of that). See the PEP for details on supported
       param styles: https://peps.python.org/pep-0249/#paramstyle
    2. Find all jinja variables
    3. Rename the variables in the query string and build a parameter dict mapping the renamed
       variables to what they evaluate to (we will evaluate the expressions with jinja)
    4. convert the query back to pyformat param style
    """
    # %()[sdf] -> {{}}
    jinja_query = _pyformat_params_to_jinja(query)

    # finding all jinja params as re.Match objects
    variable_matches = _JINJA_PARAMS_REGEX.finditer(jinja_query)
    substituted_params = {}
    substituted_query = jinja_query
    # Iterating over reversed matches, as we rebuild the string on-the-fly using match indices, so
    # we need to destroy the end first in order not to impact other matches
    for param_idx, match_ in reversed(list(enumerate(variable_matches))):
        param_name = f"__QUERY_PARAM_{param_idx}__"
        param_expr = match_.group()
        # evalutating the jinja expr to get the param value
        param_value = nosql_apply_parameters_to_query(param_expr, params)
        substituted_params[param_name] = param_value
        # replacing the previous expr with the new param name
        new_param_repr = "{{ " + param_name + " }}"
        substituted_query = substituted_query[: match_.start()] + new_param_repr + substituted_query[match_.end() :]

    # {{}} -> %()s
    final_query = convert_to_printf_templating_style(substituted_query)
    return final_query, substituted_params


class MySQLConnector(
    ToucanConnector,
    DiscoverableConnector,
    VersionableEngineConnector,
    data_source_model=MySQLDataSource,
):
    """
    Import data from MySQL database.
    """

    host: str = Field(
        ...,
        description="The domain name (preferred option as more dynamic) or "
        "the hardcoded IP address of your database server",
    )
    port: int | None = Field(None, description="The listening port of your database server")
    user: str = Field(..., description="Your login username")
    password: PlainJsonSecretStr | None = Field(None, description="Your login password")
    charset: str = Field(
        "utf8mb4",
        title="Charset",
        description='Character encoding. You should generally let the default "utf8mb4" here.',
    )
    charset_collation: str | None = Field(
        None,
        title="Charset collation",
        description="The charset's collation for the connections to the server."
        "Only set it here if your tables do not use your server's default value.",
    )
    connect_timeout: int | None = Field(
        None,
        title="Connection timeout",
        description="You can set a connection timeout in seconds here, "
        "i.e. the maximum length of time you want to wait "
        "for the server to respond. None by default",
    )
    # SSL options
    ssl_ca: PlainJsonSecretStr | None = Field(
        None,
        description="The CA certificate content in PEM format to use to connect to the MySQL "
        "server. Equivalent of the --ssl-ca option of the MySQL client",
    )
    ssl_cert: PlainJsonSecretStr | None = Field(
        None,
        description="The X509 certificate content in PEM format to use to connect to the MySQL "
        "server. Equivalent of the --ssl-cert option of the MySQL client",
    )
    ssl_key: PlainJsonSecretStr | None = Field(
        None,
        description="The X509 certificate key content in PEM format to use to connect to the MySQL "
        "server. Equivalent of the --ssl-key option of the MySQL client",
    )
    ssl_mode: SSLMode | None = Field(
        None,
        description="SSL Mode to use to connect to the MySQL server. "
        "Equivalent of the --ssl-mode option of the MySQL client. Must be set in order to use SSL",
    )
    model_config = ConfigDict(ignored_types=(cached_property_with_ttl,))

    @model_validator(mode="after")
    def ssl_key_validator(self) -> "MySQLConnector":
        # if one is present, the other one should be specified
        if self.ssl_cert is not None and self.ssl_key is None:
            raise ValueError('SSL option "ssl_key" should be specified if "ssl_cert" is provided !')
        elif self.ssl_key is not None and self.ssl_cert is None:
            raise ValueError('SSL option "ssl_cert" should be specified if "ssl_key" is provided !')

        return self

    def _sanitize_ssl_params(self) -> dict[str, Any]:
        params = {}
        if self.ssl_mode in (SSLMode.VERIFY_CA, SSLMode.VERIFY_IDENTITY):
            for ssl_opt in ("ssl_ca", "ssl_key", "ssl_cert"):
                opt = getattr(self, ssl_opt)
                if opt is None:
                    continue
                secret = opt.get_secret_value()
                if secret.strip() != "":
                    params[ssl_opt] = sanitize_spaces_pem(secret)
        return params

    def _list_db_names(self) -> list[str]:
        connection = self._connect(cursorclass=None, database=None)
        # Always add the suggestions for the available databases
        with connection.cursor() as cursor:
            cursor.execute("SHOW DATABASES;")
            res = cursor.fetchall()
            return [
                db_name for (db_name,) in res if db_name not in ("information_schema", "mysql", "performance_schema")
            ]

    def _get_project_structure(self, db_name: str | None = None) -> Generator[TableInfo, None, None]:
        connection = self._connect(cursorclass=None, database=db_name)

        extraction_query = _DATABASE_MODEL_EXTRACTION_QUERY
        if db_name:
            # If the db name is specified, filter on it
            extraction_query += f"AND t.table_schema = '{db_name}'"
        extraction_query += ";"

        with connection.cursor() as cursor:
            cursor.execute(extraction_query)
            results = cursor.fetchall()

        column_names = ("database", "schema", "table_type", "table_name", "columns")
        # Grouping by DB name, schema name, Table type, Table name
        for group, grouper in groupby(sorted(results), key=lambda x: x[:4]):
            col_info = [{"name": x[4], "type": x[5]} for x in grouper]
            yield dict(zip(column_names, group + (col_info,)))

    @cached_property_with_ttl(ttl=10)
    def available_dbs(self) -> list[str]:
        return self._list_db_names()

    def project_tree(self, db_name: str | None = None) -> list[TableInfo]:
        return list(self._get_project_structure(db_name=db_name))

    def get_connection_params(self, *, database: str | None = None, cursorclass=_DEFAULT_CURSOR_CLASS):
        conv = pymysql.converters.conversions.copy()
        conv[246] = float
        con_params = {
            "host": self.host,
            "user": self.user,
            "password": self.password.get_secret_value() if self.password else None,
            "port": self.port,
            "database": database,
            "charset": self.charset,
            "connect_timeout": self.connect_timeout,
            "conv": conv,
            "cursorclass": cursorclass,
            "collation": self.charset_collation,
        }
        # remove None values
        return {k: v for k, v in con_params.items() if v is not None}

    def _connect(self, *, database: str | None = None, cursorclass=None) -> "pymysql.Connection":
        connection_params = self.get_connection_params(database=database, cursorclass=cursorclass)
        if self.ssl_mode is not None:
            connection_params |= {
                "ssl_disabled": False,
                # Verify the server's certificate. This one is actually required by pymysql, as no
                # SSL context will be created otherwise:
                # https://github.com/PyMySQL/PyMySQL/blob/main/pymysql/connections.py#L266
                "ssl_verify_cert": True,
            }

        if self.ssl_mode in (SSLMode.VERIFY_CA, SSLMode.VERIFY_IDENTITY):
            ssl_params = self._sanitize_ssl_params()
            ssl_files = []
            for ssl_opt in ("ssl_ca", "ssl_key", "ssl_cert"):
                if ssl_opt in ssl_params:
                    ssl_opt_file = NamedTemporaryFile(prefix=ssl_opt, delete=False)
                    ssl_opt_file.write(ssl_params[ssl_opt].encode())
                    ssl_opt_file.seek(0)

                    connection_params[ssl_opt] = ssl_opt_file.name
                    ssl_files.append(ssl_opt_file)

            connection_params["ssl_verify_identity"] = self.ssl_mode == SSLMode.VERIFY_IDENTITY

            try:
                connection = pymysql.connect(**connection_params)
            finally:
                for ssl_file in ssl_files:
                    ssl_file.close()
                    os.unlink(ssl_file.name)  # needed otherwise file is not closed.
            return connection
        return pymysql.connect(**connection_params)

    @staticmethod
    def _get_details(index: int, status: Optional[bool]):
        checks = ["Hostname resolved", "Port opened", "Host connection", "Authenticated"]
        ok_checks = [(c, True) for i, c in enumerate(checks) if i < index]
        new_check = (checks[index], status)
        not_validated_checks = [(c, None) for i, c in enumerate(checks) if i > index]
        return ok_checks + [new_check] + not_validated_checks

    def get_status(self) -> ConnectorStatus:
        # Check hostname
        try:
            self.check_hostname(self.host)
        except Exception as e:
            return ConnectorStatus(status=False, details=self._get_details(0, False), error=str(e))

        # Check port
        try:
            self.check_port(self.host, self.port)
        except Exception as e:
            return ConnectorStatus(status=False, details=self._get_details(1, False), error=str(e))

        # Check basic access
        try:
            self._connect()
        except pymysql.err.OperationalError as e:
            error_code = e.args[0]

            # Wrong user/password
            if error_code == ER.ACCESS_DENIED_ERROR:
                return ConnectorStatus(status=False, details=self._get_details(3, False), error=e.args[1])

            # Can't connect to full URI
            if error_code == CR.CR_CONN_HOST_ERROR:
                return ConnectorStatus(status=False, details=self._get_details(2, False), error=e.args[1])

            # There can be other errors, in which case we consider that there is something wrong
            # with the host connection
            _LOGGER.warning(f"Unexpected MySQL error code {error_code}: {e}", exc_info=e)
            return ConnectorStatus(status=False, details=self._get_details(2, False), error=e.args[1])

        return ConnectorStatus(status=True, details=self._get_details(3, True), error=None)

    def get_model(
        self,
        db_name: str | None = None,
        schema_name: str | None = None,
        table_name: str | None = None,
        exclude_columns: bool = False,
    ) -> list[TableInfo]:
        """Retrieves the database tree structure using current connection"""
        return DiscoverableConnector.format_db_model(self.project_tree(db_name=db_name))

    @staticmethod
    def decode_df(df):
        """
        Used to change bytes columns to string columns
        (can be moved to be applied for all connectors if needed)
        It retrieves all the string columns and converts them all together.
        The string columns become nan columns so we remove them from the result,
        we keep the rest and insert it back to the dataframe
        """
        str_df = df.select_dtypes([object])
        if str_df.empty:
            return df

        str_df = str_df.stack().str.decode("utf8").unstack().dropna(axis=1, how="all")
        for col in str_df.columns:
            df[col] = str_df[col]
        return df

    def _retrieve_data(self, datasource):
        """
        Transform a table into a DataFrame and recursively merge tables
        with a foreign key.
        Returns: DataFrames from config['table'].
        """

        if not datasource.query or not datasource.query.strip():
            raise NoQuerySpecified

        connection = self._connect(database=datasource.database)

        query_params = datasource.parameters or {}
        query = datasource.query

        # ----- Prepare -----
        prepared_query, prepared_params = prepare_query_and_params_for_pymysql(query, query_params)

        # As long as frontend builds queries with '"' we need to replace them
        backticked_query = prepared_query.replace('"', "`")
        MySQLConnector.logger.debug(
            f"Executing query : {query} with params {query_params}. "
            f"Prepared query: {prepared_query}. Prepared params: {prepared_params}"
        )

        df = pandas_read_sql(backticked_query, con=connection, params=prepared_params)
        df = self.decode_df(df)
        df = handle_date_0(df)
        connection.close()
        return df

    def get_engine_version(self) -> tuple:
        """
        We try to get the MySQL version by running a query with our connection
        """
        connection = pymysql.connect(**self.get_connection_params())

        with connection.cursor() as cursor:
            cursor.execute("SELECT VERSION()")
            version = cursor.fetchone()
            try:
                return super()._format_version(version["VERSION()"])
            except (TypeError, KeyError) as exc:
                raise UnavailableVersion from exc


class InvalidQuery(Exception):
    """raised when a query is invalid"""<|MERGE_RESOLUTION|>--- conflicted
+++ resolved
@@ -83,11 +83,7 @@
     )
     query_object: dict | None = Field(  # type: ignore[call-overload]
         None,
-<<<<<<< HEAD
-        description="An object describing a simple select queryThis field is used internally",
-=======
         description="An object describing a simple select query. This field is used internally",
->>>>>>> 861d6594
         **{"ui.hidden": True},
     )
     language: str = Field("sql", **{"ui.hidden": True})  # type: ignore[call-overload]
