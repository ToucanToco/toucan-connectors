"""Google Sheets connector with oauth-manager setup."""

# This will replace the old Google Sheets connector that works with the Bearer API
<<<<<<< HEAD
import asyncio
from contextlib import suppress
=======
>>>>>>> 355024dd
from typing import Dict, Optional

import pandas as pd
from aiohttp import ClientSession
from pydantic import Field, create_model

from toucan_connectors.common import fetch, get_loop
from toucan_connectors.toucan_connector import ToucanConnector, ToucanDataSource, strlist_to_enum


class GoogleSheets2DataSource(ToucanDataSource):
    """
    Google Spreadsheet 2 data source class.

    Contains:
    - spreadsheet_id
    - sheet
    - header_row
    """

    spreadsheet_id: str = Field(
        ...,
        title='ID of the spreadsheet',
        description='Can be found in your URL: '
        'https://docs.google.com/spreadsheets/d/<ID of the spreadsheet>/...',
    )
    sheet: Optional[str] = Field(
        None, title='Sheet title', description='Title of the desired sheet'
    )
    header_row: int = Field(
        0, title='Header row', description='Row of the header of the spreadsheet'
    )

    @classmethod
    def get_form(cls, connector: 'GoogleSheets2Connector', current_config):
        """Retrieve a form filled with suggestions of available sheets."""
        # Always add the suggestions for the available sheets
        constraints = {}
        with suppress(Exception):
            partial_endpoint = current_config['spreadsheet_id']
            final_url = f'{connector.baseroute}{partial_endpoint}'
            data = connector._run_fetch(final_url, connector.secrets['access_token'])
            available_sheets = [str(x['properties']['title']) for x in data['sheets']]
            constraints['sheet'] = strlist_to_enum('sheet', available_sheets)

        return create_model('FormSchema', **constraints, __base__=cls).schema()


class GoogleSheets2Connector(ToucanConnector):
    """The Google Sheets connector."""

    data_source_model: GoogleSheets2DataSource

    auth_flow = 'oauth2'

<<<<<<< HEAD
    # The following should be hidden properties

    baseroute = 'https://sheets.googleapis.com/v4/spreadsheets/'

    secrets: Optional[Dict[str, str]]

    async def _get_data(self, url, access_token):
        """Build the final request along with headers."""
        headers = {'Authorization': f'Bearer {access_token}'}

        async with ClientSession(headers=headers) as session:
            return await fetch(url, session)

    def set_secrets(self, secrets: Dict[str, str]):
        """Set the secrets from inside the main service."""
        self.secrets = secrets

    def _run_fetch(self, url, access_token):
        """Run loop."""
        loop = get_loop()
        future = asyncio.ensure_future(self._get_data(url, access_token))
        return loop.run_until_complete(future)

=======
    secrets: Optional[Dict[str, str]]

>>>>>>> 355024dd
    def set_secrets(self, secrets: Dict[str, str]):
        """Set the secrets from inside the main service."""
        self.secrets = secrets

    def _retrieve_data(self, data_source: GoogleSheets2DataSource) -> pd.DataFrame:
        """
        Point of entry for data retrieval in the connector

        Requires:
        - Datasource
        """
        if not self.secrets:
            raise Exception('No credentials')

        access_token = self.secrets['access_token']

        if data_source.sheet is None:
            # Get spreadsheet informations and retrieve all the available sheets
            # https://developers.google.com/sheets/api/reference/rest/v4/spreadsheets/get
            data = self._run_fetch(self.baseroute, access_token)
            available_sheets = [str(x['properties']['title']) for x in data['sheets']]
            data_source.sheet = available_sheets[0]

        # https://developers.google.com/sheets/api/samples/reading
        read_sheet_endpoint = f'{data_source.spreadsheet_id}/values/{data_source.sheet}'
        full_url = f'{self.baseroute}/{read_sheet_endpoint}/values/{data_source.sheet}'
        data = self._run_fetch(full_url, access_token)['values']
        df = pd.DataFrame(data)

        # Since `data` is a list of lists, the columns are not set properly
        # df =
        #         0            1           2
        #  0  animateur                  week
        #  1    pika                      W1
        #  2    bulbi                     W2
        #
        # We set the first row as the header by default and replace empty value by the index
        # to avoid having errors when trying to jsonify it (two columns can't have the same value)
        df.columns = [name or index for index, name in enumerate(df.iloc[data_source.header_row])]
        df = df[data_source.header_row + 1 :]

        return df<|MERGE_RESOLUTION|>--- conflicted
+++ resolved
@@ -1,11 +1,8 @@
 """Google Sheets connector with oauth-manager setup."""
 
 # This will replace the old Google Sheets connector that works with the Bearer API
-<<<<<<< HEAD
 import asyncio
 from contextlib import suppress
-=======
->>>>>>> 355024dd
 from typing import Dict, Optional
 
 import pandas as pd
@@ -61,7 +58,6 @@
 
     auth_flow = 'oauth2'
 
-<<<<<<< HEAD
     # The following should be hidden properties
 
     baseroute = 'https://sheets.googleapis.com/v4/spreadsheets/'
@@ -84,14 +80,6 @@
         loop = get_loop()
         future = asyncio.ensure_future(self._get_data(url, access_token))
         return loop.run_until_complete(future)
-
-=======
-    secrets: Optional[Dict[str, str]]
-
->>>>>>> 355024dd
-    def set_secrets(self, secrets: Dict[str, str]):
-        """Set the secrets from inside the main service."""
-        self.secrets = secrets
 
     def _retrieve_data(self, data_source: GoogleSheets2DataSource) -> pd.DataFrame:
         """
