"""Google Sheets connector with oauth-manager setup."""

# This will replace the old Google Sheets connector that works with the Bearer API
import asyncio
from contextlib import suppress
from typing import Any, Dict, Optional

import pandas as pd
from aiohttp import ClientSession
from pydantic import Field, create_model

from toucan_connectors.common import ConnectorStatus, HttpError, fetch, get_loop
from toucan_connectors.toucan_connector import ToucanConnector, ToucanDataSource, strlist_to_enum


class NoCredentialsError(Exception):
    """Raised when no secrets avaiable."""


class GoogleSheets2DataSource(ToucanDataSource):
    """
    Google Spreadsheet 2 data source class.

    Contains:
    - spreadsheet_id
    - sheet
    - header_row
    """

    spreadsheet_id: str = Field(
        ...,
        title='ID of the spreadsheet',
        description='Can be found in your URL: '
        'https://docs.google.com/spreadsheets/d/<ID of the spreadsheet>/...',
    )
    sheet: Optional[str] = Field(
        None, title='Sheet title', description='Title of the desired sheet'
    )
    header_row: int = Field(
        0, title='Header row', description='Row of the header of the spreadsheet'
    )

    @classmethod
    def get_form(cls, connector: 'GoogleSheets2Connector', current_config, **kwargs):
        """Retrieve a form filled with suggestions of available sheets."""
        # Always add the suggestions for the available sheets
        constraints = {}
        with suppress(Exception):
            partial_endpoint = current_config['spreadsheet_id']
            final_url = f'{connector._baseroute}{partial_endpoint}'
            secrets = kwargs.get('secrets')(connector.auth_flow_id)
            data = connector._run_fetch(final_url, secrets['access_token'])
            available_sheets = [str(x['properties']['title']) for x in data['sheets']]
            constraints['sheet'] = strlist_to_enum('sheet', available_sheets)

        return create_model('FormSchema', **constraints, __base__=cls).schema()


Secrets = Dict[str, Any]


class GoogleSheets2Connector(ToucanConnector):
    """The Google Sheets connector."""

    data_source_model: GoogleSheets2DataSource

    _auth_flow = 'oauth2'

    auth_flow_id: Optional[str]

    # TODO: turn into a class property
    _baseroute = 'https://sheets.googleapis.com/v4/spreadsheets/'

    async def _authentified_fetch(self, url, access_token):
        """Build the final request along with headers."""
        headers = {'Authorization': f'Bearer {access_token}'}

        async with ClientSession(headers=headers) as session:
            return await fetch(url, session)

    def _run_fetch(self, url, access_token):
        """Run loop."""
        loop = get_loop()
        future = asyncio.ensure_future(self._authentified_fetch(url, access_token))
        return loop.run_until_complete(future)

    def _retrieve_data(self, data_source: GoogleSheets2DataSource, **kwargs) -> pd.DataFrame:
        """
        Point of entry for data retrieval in the connector

        Requires:
        - Datasource
        - Secrets
        """
        try:
            secrets = kwargs.get('secrets')(self.auth_flow_id)
            access_token = secrets['access_token']
        except Exception:
            raise NoCredentialsError('No credentials')

        if data_source.sheet is None:
            # Get spreadsheet informations and retrieve all the available sheets
            # https://developers.google.com/sheets/api/reference/rest/v4/spreadsheets/get
            data = self._run_fetch(f'{self._baseroute}{data_source.spreadsheet_id}', access_token)
            available_sheets = [str(x['properties']['title']) for x in data['sheets']]
            data_source.sheet = available_sheets[0]

        # https://developers.google.com/sheets/api/samples/reading
<<<<<<< HEAD
        read_sheet_endpoint = f'{data_source.spreadsheet_id}/values/{data_source.sheet}?valueRenderOption=UNFORMATTED_VALUE'
        full_url = f'{self.baseroute}{read_sheet_endpoint}'
        # Rajouter le param FORMATTED_VALUE pour le séparateur de décimal dans la Baseroute
=======
        read_sheet_endpoint = f'{data_source.spreadsheet_id}/values/{data_source.sheet}'
        full_url = f'{self._baseroute}{read_sheet_endpoint}'

>>>>>>> 5eb71e63
        data = self._run_fetch(full_url, access_token)['values']
        df = pd.DataFrame(data)

        # Since `data` is a list of lists, the columns are not set properly
        # df =
        #         0            1           2
        #  0  animateur                  week
        #  1    pika                      W1
        #  2    bulbi                     W2
        #
        # We set the first row as the header by default and replace empty value by the index
        # to avoid having errors when trying to jsonify it (two columns can't have the same value)
        df.columns = [name or index for index, name in enumerate(df.iloc[data_source.header_row])]
        df = df[data_source.header_row + 1 :]

        return df

    def get_status(self, **kwargs) -> ConnectorStatus:
        """
        Test the Google Sheets connexion.

        If successful, returns a message with the email of the connected user account.
        """
        try:
            secrets = kwargs.get('secrets')(self.auth_flow_id)
            access_token = secrets['access_token']
        except Exception:
            return ConnectorStatus(status=False, error='Credentials are missing')

        try:
            user_info = self._run_fetch(
                'https://www.googleapis.com/oauth2/v2/userinfo?alt=json', access_token
            )
            return ConnectorStatus(status=True, message=f"Connected as {user_info.get('email')}")
        except HttpError:
            return ConnectorStatus(status=False, error="Couldn't retrieve user infos")<|MERGE_RESOLUTION|>--- conflicted
+++ resolved
@@ -106,15 +106,10 @@
             data_source.sheet = available_sheets[0]
 
         # https://developers.google.com/sheets/api/samples/reading
-<<<<<<< HEAD
         read_sheet_endpoint = f'{data_source.spreadsheet_id}/values/{data_source.sheet}?valueRenderOption=UNFORMATTED_VALUE'
         full_url = f'{self.baseroute}{read_sheet_endpoint}'
         # Rajouter le param FORMATTED_VALUE pour le séparateur de décimal dans la Baseroute
-=======
-        read_sheet_endpoint = f'{data_source.spreadsheet_id}/values/{data_source.sheet}'
-        full_url = f'{self._baseroute}{read_sheet_endpoint}'
 
->>>>>>> 5eb71e63
         data = self._run_fetch(full_url, access_token)['values']
         df = pd.DataFrame(data)
 
