--- conflicted
+++ resolved
@@ -48,7 +48,7 @@
     )
 
     @classmethod
-    def get_form(cls, connector: 'GoogleSheets2Connector', current_config):
+    def get_form(cls, connector: 'GoogleSheets2Connector', current_config, **kwargs):
         """Retrieve a form filled with suggestions of available sheets."""
         # Always add the suggestions for the available sheets
         constraints = {}
@@ -81,27 +81,17 @@
         super().__init__(
             **{k: v for k, v in kwargs.items() if k not in OAuth2Connector.init_params}
         )
-<<<<<<< HEAD
-        self.__dict__['_oauth2_connector'] = OAuth2Connector(
-            name=kwargs['name'],
-=======
         # we use __dict__ so that pydantic does not complain about the _oauth2_connector field
         self.__dict__['_oauth2_connector'] = OAuth2Connector(
             name=self.auth_flow_id,
->>>>>>> e603ddda
             authorization_url=AUTHORIZATION_URL,
             scope=SCOPE,
             token_url=TOKEN_URL,
             **{k: v for k, v in kwargs.items() if k in OAuth2Connector.init_params},
         )
 
-<<<<<<< HEAD
-    def build_authorization_url(self):
-        return self.__dict__['_oauth2_connector'].build_authorization_url()
-=======
     def build_authorization_url(self, **kwargs):
         return self.__dict__['_oauth2_connector'].build_authorization_url(**kwargs)
->>>>>>> e603ddda
 
     def retrieve_tokens(self, authorization_response: str):
         return self.__dict__['_oauth2_connector'].retrieve_tokens(authorization_response)
