--- conflicted
+++ resolved
@@ -478,29 +478,16 @@
     @abstractmethod
     def get_model(self) -> List[TableInfo]:
         """Tries to get all tables that are available for the connector"""
-<<<<<<< HEAD
 
     def get_model_with_info(self) -> Tuple[List[TableInfo], Dict]:
         """Tries to get all tables that are available for the connector and gives back some infos about what happenned"""
         return (self.get_model(), {})
-=======
-        pass
-
-    @abstractmethod
-    def get_model_with_info(self) -> Tuple[List[TableInfo], Dict]:
-        """Tries to get all tables that are available for the connector and gives back some infos about what happenned"""
-        return (self.get_model(), dict())
->>>>>>> ba7284aa
 
     @staticmethod
     def format_db_model(
         unformatted_db_tree: List[Tuple[str, str, str, str, Dict[str, str]]]
     ) -> List[TableInfo]:
-<<<<<<< HEAD
         if not unformatted_db_tree:
-=======
-        if not len(unformatted_db_tree):
->>>>>>> ba7284aa
             return []
         df = pd.DataFrame(unformatted_db_tree)
         df.columns = ['database', 'schema', 'type', 'name', 'columns']
