--- conflicted
+++ resolved
@@ -253,11 +253,7 @@
     secrets_storage_version = Field('1', **{'ui.hidden': True})
 
     # Used to defined the connection
-<<<<<<< HEAD
-    identifier = Field('XXXXX', **{'ui.hidden': True})
-=======
     identifier: str = Field(None, **{'ui.hidden': True})
->>>>>>> 3fc07398
 
     class Config:
         extra = 'forbid'
