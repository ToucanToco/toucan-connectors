--- conflicted
+++ resolved
@@ -2,44 +2,6 @@
 
 import pandas as pd
 from pydantic import constr
-<<<<<<< HEAD
-
-from toucan_connectors.toucan_connector import ToucanDataSource, ToucanConnector
-
-
-class MSSQLDataSource(ToucanDataSource):
-    query: constr(min_length=1)
-
-
-class MSSQLConnector(ToucanConnector):
-    type = 'MSSQL'
-    data_source_model: MSSQLDataSource
-    host: str
-    user: str
-    db: str = None
-    password: str = None
-    port: int = None
-    connect_timeout: int = None
-
-    @property
-    def connection_params(self):
-        con_params = {
-            'server': self.host,
-            'user': self.user,
-            'database': self.db,
-            'password': self.password,
-            'port': self.port,
-            'login_timeout': self.connect_timeout,
-            'as_dict': True
-        }
-        return {k: v for k, v in con_params.items() if v is not None}
-
-    def get_df(self, datasource):
-        connection = pymssql.connect(**self.connection_params)
-
-        df = pd.read_sql(datasource.query, con=connection)
-
-=======
 
 from toucan_connectors.toucan_connector import ToucanDataSource, ToucanConnector
 
@@ -78,6 +40,5 @@
 
         df = pd.read_sql(datasource.query, con=connection)
 
->>>>>>> 43dc5a0c
         connection.close()
         return df