from contextlib import suppress
from datetime import datetime
from enum import Enum
from os import path
from typing import Any, Dict, List, Optional, Type

import jwt
import pandas as pd
import requests
import snowflake.connector
from jinja2 import Template
from pydantic import Field, SecretStr, constr, create_model
from snowflake.connector import DictCursor

from toucan_connectors.common import (
    ConnectorStatus,
    convert_to_printf_templating_style,
    convert_to_qmark_paramstyle,
)
from toucan_connectors.toucan_connector import ToucanConnector, ToucanDataSource, strlist_to_enum


class Path(str):
    @classmethod
    def __get_validators__(cls):
        yield cls.validate

    @classmethod
    def validate(cls, v):
        if not path.exists(v):
            raise ValueError(f'path does not exists: {v}')
        return v


class SnowflakeConnectorException(Exception):
    """Raised when something wrong happened in a snowflake context"""


class SnowflakeConnectorWarehouseDoesNotExists(Exception):
    """Raised when the specified default warehouse does not exists"""


class SnowflakeDataSource(ToucanDataSource):
    database: str = Field(..., description='The name of the database you want to query')
    warehouse: str = Field(None, description='The name of the warehouse you want to query')
    max_rows: Optional[int] = Field(None, description='maximum number of result')

    query: constr(min_length=1) = Field(
        ..., description='You can write your SQL query here', widget='sql'
    )

    @classmethod
    def _get_databases(cls, connector: 'SnowflakeConnector'):
        # FIXME: Maybe use a generator instead of a list here?
        with connector.connect() as connection:
            return [
                db['name']
                # Fetch rows as dicts with column names as keys
                for db in connection.cursor(DictCursor).execute('SHOW DATABASES').fetchall()
                if 'name' in db
            ]

    @classmethod
    def get_form(cls, connector: 'SnowflakeConnector', current_config):
        constraints = {}

        with suppress(Exception):
            databases = cls._get_databases(connector)
            warehouses = connector._get_warehouses()
            # Restrict some fields to lists of existing counterparts
            constraints['database'] = strlist_to_enum('database', databases)
            constraints['warehouse'] = strlist_to_enum('warehouse', warehouses)

        res = create_model('FormSchema', **constraints, __base__=cls).schema()
        res['properties']['warehouse']['default'] = connector.default_warehouse
        return res


class AuthenticationMethod(str, Enum):
    PLAIN: str = 'snowflake'
    OAUTH: str = 'oauth'


class SnowflakeConnector(ToucanConnector):
    """
    Import data from Snowflake data warehouse.
    """

    _sso_credentials_access: bool = True

    sso_credentials_keeper: Any = None
    user_tokens_keeper: Any = None

    data_source_model: SnowflakeDataSource

    account: str = Field(
        ...,
        description='The full name of your Snowflake account. '
        'It might require the region and cloud platform where your account is located, '
        'in the form of: "your_account_name.region_id.cloud_platform". See more details '
        '<a href="https://docs.snowflake.net/manuals/user-guide/python-connector-api.html#label-account-format-info" target="_blank">here</a>.',
        placeholder='your_account_name.region_id.cloud_platform',
    )

    authentication_method: AuthenticationMethod = Field(
        AuthenticationMethod.PLAIN.value,
        title='Authentication Method',
        description='The authentication mechanism that will be used to connect to your snowflake data source',
        **{'ui': {'checkbox': False}},
    )

    user: str = Field(..., description='Your login username')
    password: SecretStr = Field(None, description='Your login password')
    oauth_token: str = Field(None, description='Your oauth token')
    oauth_args: dict = Field(None, description='Named arguments for an OIDC auth')

    role: str = Field(
        None,
        description='The user role that you want to connect with. '
        'See more details <a href="https://docs.snowflake.com/en/user-guide/admin-user-management.html#user-roles" target="_blank">here</a>.',
    )

    default_warehouse: str = Field(
        None, description='The default warehouse that shall be used for any data source'
    )

    class Config:
        @staticmethod
        def schema_extra(schema: Dict[str, Any], model: Type['SnowflakeConnector']) -> None:
            ordered_keys = [
                'type',
                'name',
                'account',
                'authentication_method',
                'user',
                'password',
                'oauth_token',
                'oauth_args',
                'role',
                'default_warehouse',
                'retry_policy',
                'secrets_storage_version',
                'sso_credentials_keeper',
                'user_tokens_keeper',
            ]
            schema['properties'] = {k: schema['properties'][k] for k in ordered_keys}

    @staticmethod
    def _get_status_details(index: int, status: Optional[bool]):
        checks = ['Connection to Snowflake', 'Warehouse exists']
        ok_checks = [(check, True) for i, check in enumerate(checks) if i < index]
        new_check = (checks[index], status)
        not_validated_checks = [(check, None) for i, check in enumerate(checks) if i > index]
        return ok_checks + [new_check] + not_validated_checks

    def get_status(self) -> ConnectorStatus:
        try:
            with self.connect(login_timeout=5) as connection:
                cursor = connection.cursor()
                self._execute_query(cursor, 'SHOW WAREHOUSES', {})

                # Check if the default specified warehouse exists
                res = self._execute_query(
                    cursor, f"SHOW WAREHOUSES LIKE '{self.default_warehouse}'", {}
                )
                if res.empty:
                    raise SnowflakeConnectorWarehouseDoesNotExists(
                        f"The warehouse '{self.default_warehouse}' does not exist."
                    )

        except SnowflakeConnectorWarehouseDoesNotExists as e:
            return ConnectorStatus(
                status=False, details=self._get_status_details(1, False), error=str(e)
            )
        except snowflake.connector.errors.OperationalError:
            # Raised when the provided account does not exists or when the
            # provided User does not have access to the provided account
            return ConnectorStatus(
                status=False,
                details=self._get_status_details(0, False),
                error=f"Connection failed for the account '{self.account}', please check the Account field",
            )
        except snowflake.connector.errors.ForbiddenError:
            return ConnectorStatus(
                status=False,
                details=self._get_status_details(0, False),
                error=f"Access forbidden, please check that you have access to the '{self.account}' account or try again later.",
            )
        except snowflake.connector.errors.ProgrammingError as e:
            return ConnectorStatus(
                status=False, details=self._get_status_details(0, False), error=str(e)
            )
        except snowflake.connector.errors.DatabaseError:
            # Raised when the provided User/Password aren't correct
            return ConnectorStatus(
                status=False,
                details=self._get_status_details(0, False),
                error=f"Connection failed for the user '{self.user}', please check your credentials",
            )

        return ConnectorStatus(status=True, details=self._get_status_details(1, True), error=None)

    def get_connection_params(self):
        res = {
            'user': Template(self.user).render(),
            'account': self.account,
            'authenticator': self.authentication_method,
            'application': 'ToucanToco',
        }

        if not self.authentication_method:
            # Default to User/Password authentication method if the parameter
            # was not set when the connector was created
            res['authenticator'] = AuthenticationMethod.PLAIN

        if res['authenticator'] == AuthenticationMethod.PLAIN and self.password:
            res['password'] = self.password.get_secret_value()

        if self.authentication_method == AuthenticationMethod.OAUTH:
            if self.oauth_token is not None:
                res['token'] = Template(self.oauth_token).render()

        if self.role != '':
            res['role'] = self.role

        return res

    def _refresh_oauth_token(self):
        """Regenerates an oauth token if configuration was provided and if the given token has expired."""
        if 'token_endpoint' in self.oauth_args and 'refresh_token' in self.oauth_args:
            access_token = jwt.decode(
                Template(self.oauth_token).render(),
                verify=False,
                options={'verify_signature': False},
            )
            if datetime.fromtimestamp(access_token['exp']) < datetime.now():
                content_type = 'application/json'
                # Content-Type may need to be overridden
                if 'content_type' in self.oauth_args:
                    content_type = self.oauth_args['content_type']

                res = requests.post(
                    Template(self.oauth_args['token_endpoint']).render(),
                    data={
                        'grant_type': 'refresh_token',
                        'client_id': Template(self.oauth_args['client_id']).render(),
                        'client_secret': Template(self.oauth_args['client_secret']).render(),
                        'refresh_token': Template(self.oauth_args['refresh_token']).render(),
                    },
                    headers={'Content-Type': content_type},
                )

                # Check if the request has a status_code equals to 200 and raise if not
                # https://github.com/psf/requests/blob/master/requests/models.py#L936-L943
                if not res.ok:  # pragma: no cover
                    res.raise_for_status()

                self.oauth_token = res.json().get('access_token')

    def connect(self, **kwargs) -> snowflake.connector.SnowflakeConnection:
        # This needs to be set before we connect
        snowflake.connector.paramstyle = 'qmark'
        if self.oauth_args and self.authentication_method == AuthenticationMethod.OAUTH:
            self._refresh_oauth_token()
        connection_params = self.get_connection_params()

        return snowflake.connector.connect(**connection_params, **kwargs)

    def _get_warehouses(self) -> List[str]:
        with self.connect() as connection:
            return [
                warehouse['name']
                for warehouse in connection.cursor(DictCursor).execute('SHOW WAREHOUSES').fetchall()
                if 'name' in warehouse
            ]

    def _execute_query(
        self, cursor, query: str, query_parameters: Dict, max_rows: Optional[int] = None
    ):
        """Executes `query` against Snowflake's client and retrieves the
        results.

        Args:
            cursor (SnowflakeCursor): A snowflake database cursor
            query (str): The query that will be executed against a database
            query_parameters (Dict): The eventual parameters that will be applied to `query`

        Returns: A pandas DataFrame
        """
        # Prevent error with dict and array values in the parameter object
        query = convert_to_printf_templating_style(query)
        converted_query, ordered_values = convert_to_qmark_paramstyle(query, query_parameters)

        query_res = cursor.execute(converted_query, ordered_values)
        # https://docs.snowflake.com/en/user-guide/python-connector-api.html#fetch_pandas_all
        # `fetch_pandas_all` will only work with `SELECT` queries, if the
        # query does not contains 'SELECT' then we're defaulting to the usual
        # `fetchall`.
        if 'SELECT' in query.upper():
            if max_rows is None:
                values = query_res.fetch_pandas_all()
            else:
                values = pd.DataFrame.from_dict(query_res.fetchmany(max_rows))
        else:
            if max_rows is None:
                values = pd.DataFrame.from_dict(query_res.fetchall())
            else:
                values = pd.DataFrame.from_dict(query_res.fetchmany(max_rows))
        return values

    def _retrieve_data(self, data_source: SnowflakeDataSource) -> pd.DataFrame:
        warehouse = data_source.warehouse
        # Default to default warehouse if not specified in `data_source`
        if self.default_warehouse and not warehouse:
            warehouse = self.default_warehouse

<<<<<<< HEAD
        connection = self.connect(
            database=Template(data_source.database).render(), warehouse=Template(warehouse).render()
        )
        cursor = connection.cursor(DictCursor)

        df = self._execute_query(cursor, data_source.query, data_source.parameters)

        connection.close()
=======
        with self.connect(
            database=Template(data_source.database).render(),
            warehouse=Template(warehouse).render(),
            ocsp_response_cache_filename=self.ocsp_response_cache_filename,
        ) as connection:
            cursor = connection.cursor(DictCursor)
            df = self._execute_query(
                cursor, data_source.query, data_source.parameters, data_source.max_rows
            )
>>>>>>> 6213b6c2

        return df<|MERGE_RESOLUTION|>--- conflicted
+++ resolved
@@ -314,25 +314,13 @@
         if self.default_warehouse and not warehouse:
             warehouse = self.default_warehouse
 
-<<<<<<< HEAD
-        connection = self.connect(
-            database=Template(data_source.database).render(), warehouse=Template(warehouse).render()
-        )
-        cursor = connection.cursor(DictCursor)
-
-        df = self._execute_query(cursor, data_source.query, data_source.parameters)
-
-        connection.close()
-=======
         with self.connect(
             database=Template(data_source.database).render(),
             warehouse=Template(warehouse).render(),
-            ocsp_response_cache_filename=self.ocsp_response_cache_filename,
         ) as connection:
             cursor = connection.cursor(DictCursor)
             df = self._execute_query(
                 cursor, data_source.query, data_source.parameters, data_source.max_rows
             )
->>>>>>> 6213b6c2
 
         return df