--- conflicted
+++ resolved
@@ -3,13 +3,8 @@
 import asyncio
 from aiohttp import ClientSession
 import pandas as pd
-<<<<<<< HEAD
-from pandas.io.json import json_normalize
 from enum import Enum
-from jq import jq
-=======
 import pyjq
->>>>>>> a8d8acd5
 from pydantic import Field
 
 from toucan_connectors.common import FilterSchema, nosql_apply_parameters_to_query
@@ -85,7 +80,7 @@
                 endpoint = f'{BASE_ROUTE}/{dataset}'
                 raw_data = await fetch(endpoint, session)
                 jq_filter = generate_single_jq_filters(dataset)
-                data = jq(jq_filter).transform(raw_data)
+                data = pyjq.first(jq_filter, raw_data)
                 non_empty_df = pd.DataFrame(data)
                 new_df = pd.concat([empty_df, non_empty_df])
                 print(new_df)
@@ -105,19 +100,19 @@
 
                 team_jq_filter, variable_jq_filter = generate_users_jq_filters(dataset)
 
-                team_data = jq(team_jq_filter).transform(team_data)
-                variable_data = jq(variable_jq_filter).transform(variable_data)
-                print(variable_data)
-                # df_team = pd.DataFrame(team_data)
-                # df_var = pd.DataFrame(variable_data)
+                team_data = pyjq.first(team_jq_filter, team_data)
+                variable_data = pyjq.first(variable_jq_filter, variable_data)
 
-                # df = (pd
-                #       .concat([empty_df, df_team, df_var], sort=False, ignore_index=True)
-                #       .drop_duplicates(['user_id'], keep='first')
-                #       .assign(**{'user_created_at': lambda x: x['user_created_at'].str[:10]})
-                #       )
+                df_team = pd.DataFrame(team_data)
+                df_var = pd.DataFrame(variable_data)
 
-                # print(df)
+                df = (pd
+                      .concat([empty_df, df_team, df_var], sort=False, ignore_index=True)
+                      .drop_duplicates(['user_id'], keep='first')
+                      .assign(**{'user_created_at': lambda x: x['user_created_at'].str[:10]})
+                      )
+
+                print(df)
         # return new_df
 
     def _retrieve_data(self, data_source: AircallDataSource) -> pd.DataFrame:
