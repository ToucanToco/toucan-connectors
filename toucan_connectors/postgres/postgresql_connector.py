from logging import getLogger
from typing import Annotated, Optional

from pydantic import Field, StringConstraints, create_model

from toucan_connectors.common import ConnectorStatus, pandas_read_sql
from toucan_connectors.postgres.utils import build_database_model_extraction_query, types
from toucan_connectors.toucan_connector import (
    DiscoverableConnector,
    PlainJsonSecretStr,
    TableInfo,
    ToucanConnector,
    ToucanDataSource,
    UnavailableVersion,
    VersionableEngineConnector,
    strlist_to_enum,
)

_LOGGER = getLogger(__name__)

try:
    import psycopg2 as pgsql

    CONNECTOR_OK = True
except ImportError as exc:  # pragma: no cover
    _LOGGER.warning(f"Missing dependencies for {__name__}: {exc}")
    CONNECTOR_OK = False


DEFAULT_DATABASE = "postgres"


class PostgresDataSource(ToucanDataSource):
    database: str = Field(DEFAULT_DATABASE, description="The name of the database you want to query")
    query: Annotated[str | None, StringConstraints(min_length=1)] = Field(  # type: ignore[call-overload]
        None,
        description="You can write a custom query against your "
        "database here. It will take precedence over "
        'the "table" parameter',
        widget="sql",
    )
    query_object: dict | None = Field(  # type: ignore[call-overload]
        None,
<<<<<<< HEAD
        description="An object describing a simple select queryThis field is used internally",
=======
        description="An object describing a simple select query. This field is used internally",
>>>>>>> 861d6594
        **{"ui.hidden": True},
    )
    table: Annotated[str | None, StringConstraints(min_length=1)] = Field(
        None,
        description='The name of the data table that you want to get (equivalent to "SELECT * FROM your_table")',
    )
    language: str = Field("sql", **{"ui.hidden": True})  # type: ignore[call-overload]

    def __init__(self, **data):
        super().__init__(**data)
        query = data.get("query")
        table = data.get("table")
        if query is None and table is None:
            raise ValueError("'query' or 'table' must be set")
        elif query is None and table is not None:
            self.query = f"select * from {table};"

    @classmethod
    def get_form(cls, connector: "PostgresConnector", current_config):
        """
        Method to retrieve the form with a current config
        For example, once the connector is set,
        - we are able to give suggestions for the `database` field
        - if `database` is set, we are able to give suggestions for the `table` field
        """
        constraints = {}

        try:
            connection = pgsql.connect(
                **connector.get_connection_params(database=current_config.get("database", DEFAULT_DATABASE))
            )
            # # Always add the suggestions for the available databases
            with connection.cursor() as cursor:
                cursor.execute("""select datname from pg_database where datistemplate = false;""")
                res = cursor.fetchall()
                available_dbs = [db_name for (db_name,) in res]
                constraints["database"] = strlist_to_enum("database", available_dbs)

                if "database" in current_config:
                    cursor.execute(
                        """select table_schema, table_name from information_schema.tables
                    where table_schema NOT IN ('pg_catalog', 'information_schema');"""
                    )
                    res = cursor.fetchall()
                    available_tables = [table_name for (_, table_name) in res]
                    constraints["table"] = strlist_to_enum("table", available_tables, None)
        except Exception as exc:
            _LOGGER.warning(f"Exception occured when retrieving Postregs form schema: {exc}", exc_info=exc)

        return create_model("FormSchema", **constraints, __base__=cls).schema()  # type:ignore[call-overload]


class PostgresConnector(
    ToucanConnector,
    DiscoverableConnector,
    VersionableEngineConnector,
    data_source_model=PostgresDataSource,
):
    """
    Import data from PostgreSQL.
    """

    host: str | None = Field(None, description="The listening address of your database server (IP adress or hostname)")
    port: int | None = Field(None, description="The listening port of your database server")
    user: str = Field(..., description="Your login username")
    password: PlainJsonSecretStr | None = Field(None, description="Your login password")
    default_database: str = Field(DEFAULT_DATABASE, description="Your default database")

    charset: str | None = Field(None, description="If you need to specify a specific character encoding.")
    connect_timeout: int | None = Field(
        None,
        title="Connection timeout",
        description="You can set a connection timeout in seconds here, i.e. the maximal amount of "
        "time you want to wait for the server to respond. None by default",
    )

    include_materialized_views: bool = Field(
        False, description="Wether materialized views should be listed in the query builder or not."
    )

    def get_connection_params(self, *, database: str | None = None):
        con_params = {
            "user": self.user,
            "host": self.host,
            "client_encoding": self.charset,
            "dbname": database if database is not None else self.default_database,
            "password": self.password.get_secret_value() if self.password else None,
            "port": self.port,
            "connect_timeout": self.connect_timeout,
        }
        # remove None values
        return {k: v for k, v in con_params.items() if v is not None}

    def _retrieve_data(self, data_source):
        connection = pgsql.connect(**self.get_connection_params(database=data_source.database))

        query_params = data_source.parameters or {}
        df = pandas_read_sql(data_source.query, con=connection, params=query_params, adapt_params=True)

        connection.close()

        return df

    @staticmethod
    def _get_details(index: int, status: Optional[bool]):
        checks = [
            "Host resolved",
            "Port opened",
            "Connected to PostgreSQL",
            "Authenticated",
            "Default Database connection",
        ]
        ok_checks = [(c, True) for i, c in enumerate(checks) if i < index]
        new_check = (checks[index], status)
        not_validated_checks = [(c, None) for i, c in enumerate(checks) if i > index]
        return ok_checks + [new_check] + not_validated_checks

    def get_status(self) -> ConnectorStatus:
        # Check hostname
        try:
            self.check_hostname(self.host)
        except (Exception, pgsql.Error) as e:
            return ConnectorStatus(status=False, details=self._get_details(0, False), error=str(e))

        # Check port
        try:
            self.check_port(self.host, self.port)
        except (Exception, pgsql.Error) as e:
            return ConnectorStatus(status=False, details=self._get_details(1, False), error=str(e))

        # Check basic access
        try:
            pgsql.connect(**self.get_connection_params())
        except (Exception, pgsql.Error) as e:
            error_code = e.args[0]

            # Can't connect to full URI
            if "Connection refused" in error_code:
                return ConnectorStatus(status=False, details=self._get_details(2, False), error=e.args[0])

            # Wrong user/password
            else:
                return ConnectorStatus(status=False, details=self._get_details(3, False), error=e.args[0])

        # Basic db query
        try:
            connection = pgsql.connect(**self.get_connection_params(database=self.default_database))
            with connection.cursor() as cursor:
                cursor.execute("""select 1;""")
        except (Exception, pgsql.Error) as e:
            return ConnectorStatus(status=False, details=self._get_details(4, False), error=e.args[0])

        return ConnectorStatus(status=True, details=self._get_details(4, True), error=None)

    def describe(self, data_source: PostgresDataSource):
        connection = pgsql.connect(**self.get_connection_params(database=data_source.database))
        with connection.cursor() as cursor:
            assert data_source.query is not None, "no query provided"
            cursor.execute(f"""SELECT * FROM ({data_source.query.replace(";", "")}) AS q LIMIT 0;""")
            res = cursor.description
        return {r.name: types.get(r.type_code) for r in res}

    def get_model(
        self,
        db_name: str | None = None,
        schema_name: str | None = None,
        table_name: str | None = None,
        exclude_columns: bool = False,
    ) -> list[TableInfo]:
        """Retrieves the database tree structure using current connection"""
        available_dbs = self._list_db_names() if db_name is None else [db_name]
        databases_tree = []
        for db in available_dbs:
            try:
                databases_tree += self._list_tables_info(
                    database_name=db, schema_name=schema_name, table_name=table_name, exclude_columns=exclude_columns
                )
            except pgsql.OperationalError as exc:
                _LOGGER.warning(f"An error occured when retrieving table info for database {db}: {exc}", exc_info=exc)
        return DiscoverableConnector.format_db_model(databases_tree)

    def get_model_with_info(
        self,
        db_name: str | None = None,
        schema_name: str | None = None,
        table_name: str | None = None,
        exclude_columns: bool = False,
    ) -> tuple[list[TableInfo], dict]:
        """Retrieves the database tree structure using current connection"""
        available_dbs = self._list_db_names() if db_name is None else [db_name]
        databases_tree = []
        failed_databases = []
        for db in available_dbs:
            try:
                databases_tree += self._list_tables_info(
                    database_name=db, schema_name=schema_name, table_name=table_name, exclude_columns=exclude_columns
                )
            except pgsql.OperationalError:
                failed_databases.append(db)

        tables_info = DiscoverableConnector.format_db_model(databases_tree)
        metadata = {}
        if failed_databases:
            metadata["info"] = {"Could not reach databases": failed_databases}
        return (tables_info, metadata)

    def _list_db_names(self) -> list[str]:
        connection = pgsql.connect(**self.get_connection_params(database=self.default_database))
        with connection.cursor() as cursor:
            cursor.execute("""select datname from pg_database where datistemplate = false;""")
            return [db_name for (db_name,) in cursor.fetchall()]

    def _list_tables_info(
        self, *, database_name: str | None, schema_name: str | None, table_name: str | None, exclude_columns: bool
    ) -> list[tuple]:
        connection = pgsql.connect(
            **self.get_connection_params(database=self.default_database if not database_name else database_name)
        )
        with connection.cursor() as cursor:
            cursor.execute(
                build_database_model_extraction_query(
                    db_name=database_name,
                    schema_name=schema_name,
                    table_name=table_name,
                    include_materialized_views=self.include_materialized_views,
                    exclude_columns=exclude_columns,
                )
            )
            return cursor.fetchall()

    def get_engine_version(self) -> tuple:
        """
        We try to get the PostgreSQL version by running a query with our connection
        """
        connection = pgsql.connect(**self.get_connection_params(database=self.default_database))

        with connection.cursor() as cursor:
            cursor.execute("SELECT CURRENT_SETTING('server_version');")
            version = cursor.fetchone()
            try:
                return super()._format_version(str(version[0]))
            except (TypeError, IndexError) as exc:
                raise UnavailableVersion from exc<|MERGE_RESOLUTION|>--- conflicted
+++ resolved
@@ -41,11 +41,7 @@
     )
     query_object: dict | None = Field(  # type: ignore[call-overload]
         None,
-<<<<<<< HEAD
-        description="An object describing a simple select queryThis field is used internally",
-=======
         description="An object describing a simple select query. This field is used internally",
->>>>>>> 861d6594
         **{"ui.hidden": True},
     )
     table: Annotated[str | None, StringConstraints(min_length=1)] = Field(
