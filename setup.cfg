[metadata]
name = toucan_connectors
description = Toucan Connectors
author = Toucan Toco
url = https://github.com/ToucanToco/toucan-connectors
version = 0.0.8
license = BSD
classifiers=
    Intended Audience :: Developers
    License :: OSI Approved :: BSD License
    Programming Language :: Python :: 3.6

[options]
packages = find:
install_requires =
    toucan_data_sdk
    pydantic

[options.extras_require]
mongo =
    pymongo==3.6.1
mssql =
    pymssql==2.1.3
mysql =
    PyMySQL==0.8.0
postgres =
    psycopg2==2.7.4
<<<<<<< HEAD
snowflake =
    snowflake-connector-python
=======
microstrategy =
    requests
>>>>>>> bc6bb084

test =
    docker==3.1.1
    flake8==3.5.0
    pytest==3.4.2
    pytest-cov==2.5.1
    pytest-mock==1.7.1
    pytest-sugar==0.9.1
    responses
    python-slugify==1.2.4
    PyYAML==3.12

    pymongo==3.6.1
    pymssql==2.1.3
    PyMySQL==0.8.0
    psycopg2==2.7.4
<<<<<<< HEAD
    snowflake-connector-python
=======
    requests
>>>>>>> bc6bb084

[tool:pytest]
addopts = --no-pull -s -v --cov-report term-missing --cov=toucan_connectors<|MERGE_RESOLUTION|>--- conflicted
+++ resolved
@@ -25,13 +25,10 @@
     PyMySQL==0.8.0
 postgres =
     psycopg2==2.7.4
-<<<<<<< HEAD
 snowflake =
     snowflake-connector-python
-=======
 microstrategy =
     requests
->>>>>>> bc6bb084
 
 test =
     docker==3.1.1
@@ -48,11 +45,8 @@
     pymssql==2.1.3
     PyMySQL==0.8.0
     psycopg2==2.7.4
-<<<<<<< HEAD
     snowflake-connector-python
-=======
     requests
->>>>>>> bc6bb084
 
 [tool:pytest]
 addopts = --no-pull -s -v --cov-report term-missing --cov=toucan_connectors