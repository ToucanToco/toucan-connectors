--- conflicted
+++ resolved
@@ -25,14 +25,10 @@
     PyMySQL==0.8.0
 postgres =
     psycopg2==2.7.4
-<<<<<<< HEAD
 oracle =
     cx_Oracle==6.2.1
-
-=======
 microstrategy =
     requests
->>>>>>> bc6bb084
 
 test =
     docker==3.1.1
