--- conflicted
+++ resolved
@@ -1,61 +1,6 @@
-<<<<<<< HEAD
-[metadata]
-name = toucan_connectors
-description = Toucan Connectors
-author = Toucan Toco
-url = https://github.com/ToucanToco/toucan-connectors
-version = 0.0.8
-license = BSD
-classifiers=
-    Intended Audience :: Developers
-    License :: OSI Approved :: BSD License
-    Programming Language :: Python :: 3.6
-
-[options]
-packages = find:
-install_requires =
-    toucan_data_sdk
-    pydantic
-
-[options.extras_require]
-microstrategy =
-    requests
-mongo =
-    pymongo==3.6.1
-mssql =
-    pymssql==2.1.3
-mysql =
-    PyMySQL==0.8.0
-oracle =
-    cx_Oracle==6.2.1
-postgres =
-    psycopg2==2.7.4
-snowflake =
-    snowflake-connector-python
-
-test =
-    docker==3.1.1
-    flake8==3.5.0
-    pytest==3.4.2
-    pytest-cov==2.5.1
-    pytest-mock==1.7.1
-    pytest-sugar==0.9.1
-    responses
-    python-slugify==1.2.4
-    PyYAML==3.12
-
-    requests
-    pymongo==3.6.1
-    pymssql==2.1.3
-    PyMySQL==0.8.0
-    cx_Oracle==6.2.1
-    psycopg2==2.7.4
-    snowflake-connector-python
-=======
 [flake8]
 exclude = __init__.py
 max_line_length = 100
->>>>>>> 730db459
 
 [tool:pytest]
 addopts = --no-pull -s -v --cov-report term-missing --cov=toucan_connectors