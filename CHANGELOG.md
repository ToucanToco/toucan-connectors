--- conflicted
+++ resolved
@@ -2,15 +2,13 @@
 
 ## Unreleased
 
-<<<<<<< HEAD
 ### Changed
 
 - Hubspot: added support for custom attributes
-=======
+
 ### Fix
 
 - Athena: params are now correctly interpolated
->>>>>>> 4e161327
 
 ## [6.3.2] 2024-07-17
 
