--- conflicted
+++ resolved
@@ -4,11 +4,9 @@
 
 ### Fixed
 
-<<<<<<< HEAD
-- MSSQL: get form even if database search is unsuccessful
-=======
+
 - Azure MSSQL: The connector properly exports `CONNECTOR_OK` again
->>>>>>> 63fb4fb5
+- MSSQL: get form even if database or table search is unsuccessful
 
 ## [8.0.0] 2025-04-09
 
