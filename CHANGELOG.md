# Changelog (Pypi package)

## Unreleased

<<<<<<< HEAD
## [8.0.3] 2025-05-28

### Fixed

- Dependencies: loosened upper constraints
=======
### Changed

- Loosened constraints on `elasticsearch` to allow using v9
>>>>>>> b15112b4

## [8.0.2] 2025-04-14

### Fixed

- MSSQL & Azure MSSQL: The connect timeout when retrieving the connector form now defaults to 5 seconds

## [8.0.1] 2025-04-14

### Fixed

- Azure MSSQL: The connector properly exports `CONNECTOR_OK` again
- MSSQL: get form even if database or table search is unsuccessful
- MSSQL: only wait 5 seconds for the database and table list in connector form

## [8.0.0] 2025-04-09

### Added

- MSSQL: it is now possible to trust self-signed certificates via the new `trust_server_certificate` parameter

### Changed

- **Breaking**: MSSQL: user attributes are now interpreted as regular SQL variables

## [7.8.0] 2025-03-25

### Fixed

- The ODBC install script now relies on the distro's install script rather than Toucan's.

## [7.7.8] 2025-02-13

### Fixed

- Datetime sanitization does not fail on out-of-bounds dates anymore. Instead, they get coerced to pandas `NaT` objects

## [7.7.7] 2025-02-13

### Fixed

- GoogleSheets: the `retrieve_token` field is now excluded when serializing an instance of the connector

## [7.7.6] 2025-02-11

### Fixed

- Github & Snowflake & OneDrive & Salesforce connectors can now be instantiated without backend fields or a secrets keeper

## [7.7.5] 2025-02-07

### Fixed

- GoogleSheets: can generate connector's pydantic schema again.

## [7.7.4] 2025-02-06

### Fixed

- Oauth2 & GoogleSheets: can now instantiate connectors without providing secret keeper or callback functions.

## [7.7.3] 2025-01-29

### Changed

- HTTP API: Oauth2 secret tokens now accepts null refresh-token. Some oauth2 token providers can return un-expirable access_tokens.

## [7.7.2] 2025-01-27

### Fixed

- Fixed HTTP API connector import error

## [7.7.1] 2025-01-27

### Fixed

- Wheels include `png`, `md` and `sh` files again

## [7.7.0] 2025-01-27

### Changed

- Switched from `poetry` to `uv` for package management
- HTTP API: Added support for OAuth2 authentication

### Fixed

- Fixed google credentials import for Google Big Query and Google Translator connectors

## [7.6.0] 2025-01-16

### Changed

- Added support for Python 3.13

## [7.5.0] 2025-01-15

### Changed

- MSSQL and Azure MSQQL connectors now use the ODBC 18 driver
- The Oracle connector install script is now compatible with Ubuntu 24.04

## [7.4.1] 2024-12-12

### Fixed

- Prevent injection in Jinja templates

## [7.4.0] 2024-12-02

### Changed

- The Azure MSSQL connector now uses `sqlalchemy` to connect to MSSQL.

## [7.3.3] 2024-11-21

### Fixed

- The lib is now compatible with pydantic 2.10

## [7.3.2] 2024-11-19

### Fixed

- Mongo: when reading data by chunk, ignore each individual chunk index when concatenating them.

## [7.3.1] 2024-11-14

### Fixed

- Mongo: correctly type the aggregation pipeline, expected when `query` is a `list`

## [7.3.0] 2024-11-13

### Added

- Mongo: Added an optional `chunk_size` param to get_df, to create the dataframe chunk by chunk (saves memory)

## [7.2.0] 2024-11-06

### Fix

- HTTP API: API results are now correctly merged even if they need to be filtered or flattened.

### Added

- HTTP API: Add `data_filter` offset pagination config field to determine which part of data must be used to compute the data length.

## [7.1.1] 2024-10-28

### Fix

- HTTP API: Missing dependencies for the HTTP API connector do not prevent the import of the lib anymore

## [7.1.0] 2024-10-28

### Changed

- HTTP API: Add a `PaginationConfig` to `HttpAPIDataSource` in order to handle API pagination and fetch all data. It supports the following kinds of pagination: page-based, cursor-based, offset-limit and hypermedia.

## [7.0.3] 2024-10-04

### Fix

- Google BigQuery: If the dtype of a column in the `DataFrame` returned by `_retrive_data` is `object`,
  it gets converted to `Int64` or `float64` when it is defined as a numeric dtype by Big Query.
- When testing connection, set timeout to 10s when checking if port is opened.

## [7.0.2] 2024-09-13

### Changed

- jinja templates :: expressions containing parentheses or curly braces are not limited to output
  strings anymore.
- Google BigQuery :: increase limits when fetching db tree structure

## [7.0.1] 2024-09-10

### Fix

- MySQL / Redshift / Snowflake oAuth2 :: `get_model` now supports extra kwargs so it doesn't crash

## [7.0.0] 2024-09-06

### Changed

- It is now possible to import all connectors models without having any extra installed
- The deprecated `GoogleSpreadsheet` connector has been removed.
- The deprecated `GoogleSheets2` connector has been removed.

## [6.7.0] 2024-09-02

### Changed

- Postgres: Rather than being silently caught, exceptions happenning in `get_form` and `get_model` are now logged
- HTTP: The `custom_token_server` authentication type now accepts a `token_header_name` kwarg. It allows to override the name of the
  authorization header, which defaults to `Authorization`.

## [6.6.0] 2024-08-23

### Changed

- `get_model` now alphabetically sorts the columns before returning them, in order to ensure result consistency.
- `get_model` now supports an `exclude_columns` argument defaulting to `False`. It allows to not retrieve columns in the model.
  This is only implemented in the Postgres connector for now.
- `get_model` now supports `schema_name` and `table_name` arguments, allowing to filter on a specific table and/or schema.
  This is only implemented in the Postgres connector for now.
- DiscoverableConnector: `format_db_model` is now roughly 3x faster, resulting in performance gains in `get_model`.

## [6.5.0] 2024-07-31

### Changed

- Hubspot: added support for listing and selection of custom objects

## [6.4.0] 2024-07-25

### Changed

- Hubspot: added support for custom attributes

### Fix

- Athena: params are now correctly interpolated

## [6.3.2] 2024-07-17

### Fix

- Dependencies: removed the upper bound on peakina

## [6.3.1] 2024-07-08

### Fix

- BigQuery: the JWT token auth method is now supported in the status check.
- HTTP: allow connector to be instantiated without passing positional arguments to auth.

## [6.3.0] 2024-06-21

### Fix

- OracleSQL: Fix jinja templates and test string fixtures

### Changed

- Datetime series returned by our connectors don't have timezones anymore

## [6.2.0] 2024-06-12

### Changed

- OracleSQL: Add variables templating support

### Fix

- MySQL: An unknown exception during the status check now makes the check fail

## [6.1.3] 2024-05-24

### Changed

- MySQL: Add an optional `charset_collation` to the connector, as PyMySQL >=1.1.0 always runs a `SET NAMES` on connection,
  which breaks on servers using a non-default collation

### Fix

- MySQL: Allow dict parameters to be used with PyMySQL 1.1.1
- MySQL: Use a regular PyMySQL Cursor rather than a DictCursor when pandas 2.x is used

## [6.1.2] 2024-04-18

### Fixed

- Google Big Query: the query generated by `get_model` now correctly quotes the dataset name, which allows to build a
  DB models for datasets starting with a number

## [6.1.1] 2024-03-18

### Fixed

- Elasticsearch: force `widget="json"` on `body` so the form is properly filled when updating a data source

## [6.1.0] 2024-03-13

### Changed

- Added support for Python 3.12

### Fixed

- Restored the `HubspotPrivateApp` connector, which was deleted by error in v6.0.0

## [6.0.0] 2024-03-12

### Changed

- **Breaking**: Support for Python 3.10 has been dropped.
- **Breaking**: The following connectors have been removed:
    * Wootric
    * Trello
    * Toucan Toco
    * Net Explorer
    * Linkedin Ads
    * Microstrategy
    * Hubspot
    * Google My Business
    * Google Adwords
    * Facebook Insights
    * Facebook Ads
    * Anaplan
    * Adobe Analytics

### Fixed

- Google Big Query: do not exclude partitioning columns when listing table structure

## [5.3.0] 2024-02-14

### Changed

- Mongo: maximal connection pool size is now configurable via the `max_pool_size` parameter. It defaults to 1

## [5.2.0] 2024-02-08

### Changed

- Google Big Query: an actual connection check is now done in `get_status`, rather than just a private key validation.
- SQL connectors: duplicate columns are now renamed with a suffix indicating their position. A duplicate `my_column` column
  now becomes `my_column_0`, `my_column_1`...

## [5.1.0] 2024-01-23

### Changed

- Google Big Query: A simple status check that validates the private key's format has been implemented
- Elasticsearch: Host verification has been disabled to tolerate strict network configurations

### Fixed

- Install scripts: fix oracle install script by replacing gdown.pl with wget

## [5.0.0] 2023-12-15

### Changed

- Postgres: Materialized views are now returned as well via `get_model`. Their type is `'view'`.

- **Breaking:** The version requirement for pydantic has been increased to `>=2.4.2,<3`

## [4.9.6] 2023-11-23

### Fixed

- Removed the upper constraint on `pyarrow<14`

## [4.9.5] 2023-10-27

### Fixed

- Revert a change (from 4.9.3) that prevented the publication of the package on pypi

## [4.9.4] 2023-10-27

### Fixed

- Update DataBricks connector

### [4.9.2] 2023-10-04

## Fixed

- Google Big Query: get project_id from connector config whatever auth mode (JWT/GoogleCreds).

### [4.9.1] 2023-09-22

## Fixed

- Goole Big Query:
    - Better UX (Switch between GoogleCreds auth or GoogleJWT  auth).
    - Explicit errors information when no data is returned.
    - Fallback on GoogleCredentials auth when JWTCredentials fails (or when jwt-token is not valid aymore).

### [4.9.0] 2023-09-20

## Changed

- Goole Big Query: Now support signed JWT connection on the GBQ connector.

### [4.8.1] 2023-09-18

### Fixed

- Postgres: In case two tables in different schemas have the same name, `get_model`
  and `get_model_with_info` now return the correct information.

### [4.8.0] 2023-09-13

### Changed

- S3: Add a new AWS S3 connector using the Security Token Service (STS) API Assume Role.

### Fixed

- Install scripts: fix mssql install scripts by forcing debian/11 deb repo

### [4.7.3] 2023-08-22

### Fixed

- GoogleSheets: Replace empty values by numpy `NaN`.

### [4.7.2] 2023-07-19

### Fixed

- Redshift: Ignore Programming Error when table_infos is empty for a database.

### [4.7.1] 2023-07-19

### Fixed

- PyYaml: Fix broken dependency and bump it from 5.4.1 to >=6,<7

### [4.7.0] 2023-07-07

## Changed

- Feat[Goole Big Query] : We can now get the database model(list of tables) based on a given schema name to speed up the project tree structure.
- Fix: on mysql, avoid duplicated columns when retrieving table informations

### [4.6.0] 2023-06-02

### Changed

- The exception raised by `nosql_apply_parameters_to_query` when `handle_errors` is true and an undefined variable is encountered has changed from  `NonValidVariable`  to `UndefinedVariableError`.
- `__VOID__` values are no longer removed from queries.

### [4.5.1] 2023-04-27

### Fixed

- Added a missing dependency on `aiohttp`

### [4.5.0] 2023-04-24

### Changed

- This release officially adds support for Python 3.11
- The `awswrangler` dependency has been bumped to `^3.0.0`
- For SQL connectors, `get_model()` 's output is now filtered on the passed db name, if it is specified

### Removed

- The `Hive` connector has been deleted
- The `Indexima` connector has been deleted
- The `Rok` connector has been deleted
- The `Lightspeed` connector has been deleted
- The `Revinate` connector has been deleted

### [4.4.1] 2023-03-30

### Changed

- Bump Peakina from 0.9.x to 0.10.x

### [4.4.0] 2023-03-07

### Changed

- The upper constraint on python < 3.11 has been lifted. **This does not mean that Python 3.11 is officially supported yet**.

### [4.3.3] 2023-03-03

### Fixed

- MySQL: It is now possible to use the MySQL connector with a CA bundle in VERIFY_IDENTITY mode

### [4.3.2] 2023-03-01

### Fixed

- HubSpot: root-level properties are now also returned along with proeprties in the "properties" object

### [4.3.1] 2023-02-27

### Fixed

- HubSpot: it is now possible to retrieve a data slice for owners

### [4.3.0] 2023-02-23

### Changed

- HubSpot: Added a new connector based on HubSpot private apps
- MySQL: Allow Optional parameters on ssl_mode

### [4.2.2] 2023-01-24

### Fixed

- MongoConnector: Now handle "__VOID__" in $and match conditions.
### [4.2.1] 2023-01-04

### Fixed

- Export of the peakina Connector through `CONNECTOR_REGISTRY`.

### [4.2.0] 2023-01-01

### Changed

- Added a new Connector: [Peakina](https://github.com/ToucanToco/peakina) for files.

### [4.1.1] 2022-12-27

### Fixed

- Google Big Query no longer crashes when trying to retrieve the table list for datasets in different locations.

### Changed

- `Dates as float` is now selected by default in Google Sheets data sources.

### [4.1.0] 2022-12-02

### Changed

- Feat: The connector `GoogleSheets` datasource now has an option called `Dates as Floats`, to see date time columns as strings or float when reading the sheet.

### [4.0.0] 2022-11-23

### Breaking changes

Pagination information has been refactored. The `DataSlice` and `DataStats` interfaces have been changed:

* `DataStats` no longer has `total_rows` and `total_returned_rows` fields.
* `DataSlice` now has a `pagination_info` field in its root. This field is required and contains a `PaginationInfo` model.

For information about the `PaginationInfo` model and how to interpret its contents, see the [documentation](doc/PaginationInfo.md).

### [3.25.0] 2022-11-23

### Changed

- Deps: Upper constraint on cryptography has been loosened from <37 -> <39
- Snowflake: The snowflake connector has been refactored in order to prevent spawning threads
  and connection pooling.

### [3.24.0] 2022-11-07

### Changed

- Fix: drop `date_as_object` argument since we moved on to for google bigquery 3.

### [3.23.4] 2022-10-28

### Changed

- Fix: Ensure Postgres always uses the default database for connection, rather than 'postgres'.

### [3.23.3] 2022-10-26

### Changed

- Fix regression introduced in the mongo connector in 3.23.2 where `$match` statements containing only matches on
  nulls were considered empty.

### [3.23.2] 2022-10-20

### Changed

- Fix: Add support for `__VOID__` syntax to `nosql_apply_parameters_to_query`

### [3.23.1] 2022-10-07

### Changed

- Fix: Fixed the % character replacement on edges cases for `pandas_read_sql`.

### [3.23.0] 2022-10-04

### Changed

- MySQL: Added support for REQUIRED ssl_mode

### [3.22.3] 2022-10-04

### Changed

- Fix: Replace % character by %% in `pandas_read_sql` to prevent pandas from interpreting `%` as the interpolation of an SQL parameter

### [3.22.2] 2022-09-29

### Changed

- Fix: Ensure timezone-aware timestamp column are converted to UTC

### [3.22.1] 2022-09-28

### Changed

- The contraint of the `lxml` dependency has been loosened from `4.9.1` to `^4.6.5`.

### [3.22.0] 2022-09-28

### Changed

- The package now exposes a `__version__` attribute.
- The contraint of the `pyarrow` dependency has been loosened from `<7` to `<9`.

### [3.21.1] 2022-09-27

### Changed

- Automate PyPI artifact publication

### [3.21.0] 2022-09-20

### Changed

- MySQL: Add support for SSL-based authentication

### [3.20.6] 2022-09-14

### Changed

- Google Big Query: fix variables interpolation.

### [3.20.5] 2022-09-09

### Changed

- Athena: fix order of OFFSET and LIMIT query parameters

### [3.20.4] 2022-09-07

### Changed

- Athena: fix the parameter injection

### [3.20.3] 2022-09-07

### Changed

- Base connector: Fixed pagination values (`total_rows` and `total_returned_rows`)
- Athena: Hacked pagination values in case not all results were fetched

### [3.20.2] 2022-09-05

### Changed

- Mongo: removed `_id` column in response DataFrame.

### [3.20.1] 2022-09-02

### Changed

- All connectors: removed werkzeug dependency.

### [3.19.0] 2022-08-26

### Changed

- All connectors: Add support for an optional `db_name` parameter in the `get_model` method.
- MySQL: Use the provided `db_name` for discoverability when possible in `get_model`.
- MySQL: Simplify query for schema construction in order to be compatible with older versions
- Redshift: Add an option to disable TCP keep-alive (enabled by default).

### [3.18.4] 2022-08-26

### Changed

- MySQL: Do not specify a database on discoverability-related functions (listing databases and describing table schemas).

### [3.18.3] 2022-08-24

### Changed

- Conditions: The unquoting logic is now only applied when the passed parameter is a string

### [3.18.2] 2022-08-23

### Changed

- Athena: Parameters are now passed as SQL parameters rather than interpolated by us in order to prevent SQL injection.
- Conditions: Strings are now unquoted for conditions applying only to numbers (`lt`, `lte`, `gt`, `gte`).

### [3.18.1] 2022-08-12

### Changed

- MySQL: Return a more explicit error message in case no query is specified

### [3.18.0] 2022-08-12

### Changed

- Mysql: Revert the `following_relations` attribute as deprecated
- Athena: Add an option allowing to toggle CTAS (disabled by default)

## [3.17.2] 2022-07-27

### Changed

- Fix: Mysql, Athena add hidden table attribute to avoid old datasources configs to break

## [3.17.1] 2022-07-27

### Changed

- Fix: Mysql replace quoting character

## [3.17.0] 2022-07-27

### Changed

- Feat: Mysql & Athena graphical selection interface

## [3.16.0] 2022-07-18

### Changed

- Feat: Mongo connector's `get_slice_with_regex` method now supports a dict of lists of regex patterns to match for
  in the different columns

## [3.15.3] 2022-06-30

### Changed

- Fix redshift connector: Removing pooling due to table locks
- Feature nosql_apply_parameters_to_query: add tuple render capabilities

## [3.15.2] 2022-06-30

### Changed

- Ignore extra attributes in BigQueryDataSource for graphical selection


## [3.15.1] 2022-06-30

### Changed

- Add attributes & methods to big query connector for graphical selection

## [3.15.0] 2022-06-29

### Changed

- Implement exploration in google big query connector

## [3.14.1] 2022-06-28

### Changed

- Make exploration faster and add form for redshift connector

## [3.14.0] 2022-06-25

### Changed

- Improve order and default values of fields of the redshift connector

### Fixed

- Get table information from redshift connector

## [3.13.0] 2022-06-24

### Changed

- Added default database field for redshift and postgres connectors
- Added a new status check for request on default databases

## [3.12.0] 2022-06-23

### Changed

Remove the table attribute from RedshiftDataBaseConnector

## [3.11.0] 2022-06-17

### Changed

Add support for elasticsearch >= 8 on the ElasticsearchConnector.

## [3.0.0] 2022-02-03

### Changed

The connector `GoogleSheets` based on bearer.sh (discontinued service) has been replaced by a new one, agnostic of the
OAuth manager used. This new connector needs a `retrieve_token` function to get valid authentication tokens.

It also features automatic dates parsing and uses the official google API python client.

## [2.0.0] 2022-01-19

### Changed

Some DataStats properties changed in the naming and some of them was added, see [HERE](https://github.com/ToucanToco/toucan-connectors/commit/9d74efb6a6e37c6fbcd951743ac418aa84911704) for more informations.

### Fixed

- Fixes on sql/snowflake (don't run count for DESCRIBE or SHOW queries + don't use -1 as default rows count)
- Fixes on sharepoint and onedrive connectors.

## [1.3.43] 2022-01-17

### Added

- Added filenames_to_match param to extract multiple files on connectors sharepoint and onedrive.
- Added a dev container for developping safely on connectors.<|MERGE_RESOLUTION|>--- conflicted
+++ resolved
@@ -2,17 +2,15 @@
 
 ## Unreleased
 
-<<<<<<< HEAD
 ## [8.0.3] 2025-05-28
 
 ### Fixed
 
 - Dependencies: loosened upper constraints
-=======
+
 ### Changed
 
 - Loosened constraints on `elasticsearch` to allow using v9
->>>>>>> b15112b4
 
 ## [8.0.2] 2025-04-14
 
