--- conflicted
+++ resolved
@@ -2,12 +2,9 @@
 
 ## Unreleased
 
-<<<<<<< HEAD
 ### [3.23.16] 2023-08-01
 
-=======
->>>>>>> 9a73379e
-## Changed
+### Changed
 
 - Feat[Goole Big Query] : We can now get the database model(list of tables) based on a given schema name to speed up the project tree structure.
 
