[tool.black]
line-length = 100
target-version = ["py310"]
skip-string-normalization = true

[tool.isort]
profile = "black"
include_trailing_comma = true
line_length = 100
multi_line_output = 3

[tool.poetry]
name = "toucan-connectors"
version = "4.4.1"
description = "Toucan Toco Connectors"
authors = ["Toucan Toco <dev@toucantoco.com>"]
license = "BSD"
readme = "README.md"

[tool.poetry.dependencies]
# <3.11 required by awswrangler < 3.0
# https://github.com/aws/aws-sdk-pandas/issues/1714
# https://github.com/aws/aws-sdk-pandas/pull/1992
python = ">=3.10,<3.12"
Authlib = "^1.0.1"
# FIXME: Bump to ^3.8.4 and remove the marker once we have awswrangler >=3.0
aiohttp = { version = "^3.8.1", python = "<3.11" }
cached-property = "^1.5.2"
Jinja2 = "^3.0.3"
jq = "^1.2.2"
pydantic = "^1.9.1"
requests = "^2.28.0"
tenacity = "^8.0.1"
toucan-data-sdk = "^7.4.2"

# Dependencies for extras
adobe-analytics = {version = "^1.2.3", optional = true}
bearer = {version = "3.1.0", optional = true}
oauthlib = {version = "3.2.2", optional = true}
requests-oauthlib = {version = "1.3.1", optional = true}
# FIXME: Remove the marker once we're in >=3.0
awswrangler = {version = "^2.15.1", optional = true, python = "<3.11"}
pyodbc = {version = "^4", optional = true}
clickhouse-driver = {version = ">=0.2.3,<1.0", optional = true}
dataiku-api-client = {version = "^9.0.1", optional = true}
elasticsearch = {version = ">=7.11.0,<8", optional = true}
facebook-sdk = {version = "^3.1.0", optional = true}
python-graphql-client = {version = ">=0.4.3,<1.0", optional = true}
google-api-python-client = {version = "^2", optional = true}
oauth2client = {version = "^4.1.3", optional = true}
googleads = {version = ">=32,<34", optional = true}
google-cloud-bigquery = {version = ">=3,<4", extras = ["bqstorage", "pandas"], optional = true}
PyMySQL = {version = "^1.0.2", optional = true}
gspread = {version = "^5.4.0", optional = true}
PyHive = {extras = ["hive"], version = ">=0.6.5,<1.0", optional = true}
xmltodict = {version = ">=0.13.0,<1.0", optional = true}
pymongo = {version = ">=3.12.0", optional = true}
tctc-odata = {version = ">=0.3,<1.0", optional = true}
cx-Oracle = {version = "^8.3.0", optional = true}
openpyxl = {version = "^3.0.9", optional = true}
psycopg2 = {version = "^2.7.4", optional = true}
redshift-connector = {version = "^2.0.907", optional = true}
lxml = {version = "^4.6.5", optional = true}
PyJWT = {version = ">=1.5.3,<3", optional = true}
simplejson = {version = "^3.17.6", optional = true}
pyhdb = {version = ">=0.3.4,<1.0", optional = true}
zeep = {version = "^4.1.0", optional = true}
snowflake-connector-python = {version = ">=2.7.12,<4.0.0", optional = true}
pyarrow = {version = "<11", optional = true}
toucan-client = {version = "^1.0.1", optional = true}
peakina = {version = "^0.10.0", optional = true}
hubspot-api-client = {version = "^7.4.0", optional = true}

[tool.poetry.dev-dependencies]
Authlib = "^1.0.1"
aioresponses = ">=0.7.3,<1.0"
black = "^22.12.0"
click = "^8.1.3"
cryptography = "<39"
docker = "^6.0.1"
flake8 = "^6.0.0"
flake8-quotes = "^3.3.2"
isort = "^5.12.0"
mock = "^5.0.1"
pytest-aiohttp = "^1.0.4"
pytest-asyncio = ">=0.19.0,<1"
pytest-cov = "^4.0.0"
pytest = "^7.2.2"
pytest-mock = "^3.10.0"
pytest-rerunfailures = "^11.1"
python-slugify = "<6"
PyYAML = "<6"
responses = ">=0.21.0,<1"
psycopg2 = "^2.9.3"
xmltodict = ">=0.13.0,<1"
python-graphql-client = ">=0.4.3,<1"
clickhouse-driver = ">=0.2.3,<1"
lxml = "4.9.1"
zeep = "^4.1.0"
<<<<<<< HEAD
mypy = "^1.1"
pandas-stubs = "^1.5.3.230304"
=======
mypy = "^1.0"
pandas-stubs = "^1.5.3.230321"
>>>>>>> a3754f97
types-requests = "^2.28.11.15"
types-simplejson = "^3.18.0.1"
types-python-slugify = "^8.0.0.1"
types-pyopenssl = "^23.0.0.4"

[tool.poetry.extras]
adobe = ["adobe-analytics"]
aircall = ["bearer"]
awsathena = ["awswrangler"]
azure_mssql = ["pyodbc"]
clickhouse = ["clickhouse-driver"]
dataiku = ["dataiku-api-client"]
elasticsearch = ["elasticsearch"]
facebook = ["facebook-sdk"]
github = ["python-graphql-client"]
google_analytics = ["google-api-python-client", "oauth2client"]
google_adwords = ["google-adwords"]
google_big_query = ["google-cloud-bigquery"]
google_cloud_mysql = ["PyMySQL"]
google_my_business = ["google-api-python-client"]
google_sheets = ["google-api-python-client"]
google_spreadsheet = ["gspread", "oauth2client"]
hive = ["PyHive"]
http_api = ["oauthlib", "requests-oauthlib", "xmltodict"]
hubspot = ["hubspot-api-client"]
lightspeed = ["bearer"]
mongo = ["pymongo"]
mssql = ["pyodbc"]
mssql_TLSv1_0 = ["pyodbc"]
mysql = ["PyMySQL"]
odata = ["oauthlib", "requests-oauthlib", "tctc_odata"]
odbc = ["pydobc"]
oracle_sql = ["cx_Oracle"]
net_explorer = ["openpyxl"]
postgres = ["psycopg2"]
Redshift = ["redshift_connector", "lxml"]
ROK = ["requests", "PyJWT", "simplejson"]
sap_hana = ["pyhdb"]
soap = ["zeep", "lxml"]
snowflake = ["snowflake-connector-python", "PyJWT", "pyarrow"]
toucan_toco = ["toucan_client"]

# All
all = [
    "adobe-analytics",
    "awswrangler",
    "bearer",
    "clickhouse-driver",
    "cx-Oracle",
    "dataiku-api-client",
    "elasticsearch",
    "facebook-sdk",
    "google-api-python-client",
    "google-cloud-bigquery",
    "googleads",
    "gspread",
    "hubspot-api-client",
    "lxml",
    "oauth2client",
    "oauthlib",
    "openpyxl",
    "peakina",
    "psycopg2",
    "pyarrow",
    "pyhdb",
    "PyHive",
    "PyJWT",
    "pymongo",
    "PyMySQL",
    "pyodbc",
    "python-graphql-client",
    "redshift-connector",
    "requests-oauthlib",
    "simplejson",
    "snowflake-connector-python",
    "tctc-odata",
    "toucan-client",
    "xmltodict",
    "zeep"
]

[build-system]
requires = ["poetry-core>=1.0.0"]
build-backend = "poetry.core.masonry.api"

[tool.mypy]
python_version = "3.10"
plugins = "pydantic.mypy"
follow_imports = "silent"
show_error_codes = true
warn_no_return = true
warn_unused_configs = true
warn_unused_ignores = true
files = [
      "toucan_connectors/toucan_connector.py",
      "toucan_connectors/hubspot_private_app/hubspot_connector.py",
      "toucan_connectors/snowflake/snowflake_connector.py",
      "toucan_connectors/peakina/peakina_connector.py"
]<|MERGE_RESOLUTION|>--- conflicted
+++ resolved
@@ -97,13 +97,8 @@
 clickhouse-driver = ">=0.2.3,<1"
 lxml = "4.9.1"
 zeep = "^4.1.0"
-<<<<<<< HEAD
 mypy = "^1.1"
-pandas-stubs = "^1.5.3.230304"
-=======
-mypy = "^1.0"
 pandas-stubs = "^1.5.3.230321"
->>>>>>> a3754f97
 types-requests = "^2.28.11.15"
 types-simplejson = "^3.18.0.1"
 types-python-slugify = "^8.0.0.1"
