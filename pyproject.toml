--- conflicted
+++ resolved
@@ -39,79 +39,6 @@
     "google-api-python-client<3,>=2",
     "oauth2client<5.0.0,>=4.1.3",
 ]
-<<<<<<< HEAD
-peakina = { version = ">=0.11", optional = true }
-psycopg2 = { version = "^2.7.4", optional = true }
-pyarrow = { version = "*", optional = true }
-pyhdb = { version = ">=0.3.4,<1.0", optional = true }
-PyJWT = { version = ">=1.5.3,<3", optional = true }
-pymongo = { version = ">=3.12.0", optional = true }
-PyMySQL = { version = "^1.1.1", optional = true }
-pyodbc = { version = ">=4,<6", optional = true }
-python-graphql-client = { version = ">=0.4.3,<1.0", optional = true }
-python-slugify = { version = ">=5.0.2", optional = true }
-redshift-connector = { version = "^2.0.907", optional = true }
-requests-oauthlib = { version = "2.0.0", optional = true }
-simplejson = { version = "^3.17.6", optional = true }
-snowflake-connector-python = { version = ">=2.7.12,<4.0.0", optional = true }
-sqlalchemy = { version = "^2", optional = true }
-tctc-odata = { version = ">=0.3,<1.0", optional = true }
-tenacity = { version = ">=8.0.1,<10.0.0", optional = true }
-xmltodict = { version = ">=0.13.0,<1.0", optional = true }
-zeep = { version = "^4.1.0", optional = true }
-
-
-[tool.poetry.dev-dependencies]
-click = "^8.1.8"
-cryptography = ">=40.0.2"
-docker = "^7.1.0"
-freezegun = "^1.5.1"
-mock = "^5.1.0"
-mypy = "^1.14"
-pandas-stubs = "^2.2.3.241126"
-pytest = "^8.3.4"
-pytest-asyncio = ">=0.19.0,<1"
-pytest-cov = "^6.0.0"
-pytest-mock = "^3.14.0"
-pytest-rerunfailures = "^15.0"
-python-graphql-client = ">=0.4.3,<1"
-PyYAML = ">=6.0.1,<7"
-responses = ">=0.21.0,<1"
-types-pyopenssl = "^24.1.0.20240722"
-types-python-slugify = "^8.0.2.20240310"
-types-requests = "^2.31.0.6"
-types-simplejson = "^3.19.0.20241221"
-types-pymysql = "^1.1.0.20241103"
-types-python-dateutil = "^2.9.0"
-
-[tool.poetry.extras]
-awsathena = ["awswrangler", "pandas"]
-azure_mssql = ["pyodbc", "pandas", "sqlalchemy"]
-base = ["Authlib", "jq", "pandas", "python-slugify", "tenacity", "pandas"]
-clickhouse = ["clickhouse-driver", "pandas", "sqlalchemy"]
-dataiku = ["dataiku-api-client", "pandas"]
-elasticsearch = ["elasticsearch", "pandas"]
-github = ["python-graphql-client", "pandas"]
-google_analytics = ["google-api-python-client", "oauth2client", "pandas"]
-google_big_query = ["google-cloud-bigquery", "pandas"]
-google_cloud_mysql = ["PyMySQL", "pandas", "sqlalchemy"]
-google_sheets = ["google-api-python-client", "pandas"]
-http_api = ["oauthlib", "requests-oauthlib", "xmltodict", "pandas"]
-hubspot = ["hubspot-api-client", "pandas"]
-mongo = ["pymongo", "pandas"]
-mssql = ["pyodbc", "pandas", "sqlalchemy"]
-mssql_TLSv1_0 = ["pyodbc", "pandas"]
-mysql = ["PyMySQL", "pandas", "sqlalchemy"]
-odata = ["oauthlib", "requests-oauthlib", "tctc_odata", "pandas"]
-odbc = ["pydobc", "pandas"]
-oracle_sql = ["cx_Oracle", "pandas", "sqlalchemy"]
-peakina = ["peakina", "pandas"]
-postgres = ["psycopg2", "pandas", "sqlalchemy"]
-Redshift = ["redshift_connector", "lxml", "pandas"]
-sap_hana = ["pyhdb", "pandas", "sqlalchemy"]
-snowflake = ["snowflake-connector-python", "PyJWT", "pyarrow", "pandas"]
-soap = ["zeep", "lxml", "pandas"]
-=======
 github = ["python-graphql-client<1.0,>=0.4.3"]
 google_big_query = ["google-cloud-bigquery[bqstorage,pandas]<4,>=3"]
 google_cloud_mysql = ["PyMySQL<2.0.0,>=1.1.1"]
@@ -138,7 +65,6 @@
     "snowflake-connector-python<4.0.0,>=2.7.12",
 ]
 soap = ["zeep<5.0.0,>=4.1.0", "lxml<6.0.0,>=4.6.5"]
->>>>>>> 31486e6c
 
 all = [
     "Authlib<2.0.0,>=1.3.2",
@@ -185,6 +111,7 @@
     "click<9.0.0,>=8.1.8",
     "cryptography>=40.0.2",
     "docker<8.0.0,>=7.1.0",
+    "freezegun<1.6,>=1.5.1",
     "mock<6.0.0,>=5.1.0",
     "mypy<2.0,>=1.14",
     "pandas-stubs<3.0.0.0,>=2.2.3.241126",
@@ -204,6 +131,7 @@
     "ruff<0.10.0,>=0.6.1",
     "pre-commit<5.0,>=3.6",
     "types-oauthlib<4.0.0.0,>=3.2.0.20240217",
+    "types-python-dateutil<2.10.0,>=2.9.0"
 ]
 
 [tool.mypy]
